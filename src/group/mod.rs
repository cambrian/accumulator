use num::BigInt;
use num::BigUint;
use num_traits::identities::Zero;
use serde::ser::Serialize;
<<<<<<< HEAD
use num::integer::Integer;
=======
use std::marker::Sized;
>>>>>>> c37279f8

pub mod class;
pub mod dummy;
pub mod rsa;

/// We need a runtime representation for the group itself because reading in group parameters
/// (i.e. RSA modulus) is infeasible to do at the type-level in Rust.
/// We treat Groups as singletons to get as close to mimicking type-level programming as possible.
/// TODO: Would be nice to have this implement a trait to get dot-notation for group operations.
/// Not sure how to do that tho
pub trait Group: Sized {
<<<<<<< HEAD
  type Elem: Eq + Serialize + Clone + Sized;
  /// This function should return either a const or lazy_static group representation.
  /// This should be replaced by a const fn when they are added to Rust.
  fn get() -> Self;
=======
  // Consider: Add an operator trait (e.g. Mul for *) to Elem that defines the op itself?
  type Elem: Eq + Serialize + Clone + Sized;

  fn init() -> Self;
>>>>>>> c37279f8
  fn op_(&self, a: &Self::Elem, b: &Self::Elem) -> Self::Elem;
  fn id_(&self) -> Self::Elem;
  /// E.g. 2, for RSA groups.
  fn base_elem_(&self) -> Self::Elem;

<<<<<<< HEAD
  // Convenience functions below
=======
  // Convenience functions below:
  fn get() -> Self; // Read singleton, or call `init` if not yet initialized.
>>>>>>> c37279f8
  fn id() -> Self::Elem {
    Self::id_(&Self::get())
  }
  fn base_elem() -> Self::Elem {
    Self::base_elem_(&Self::get())
  }
  fn op(a: &Self::Elem, b: &Self::Elem) -> Self::Elem {
    Self::op_(&Self::get(), a, b)
  }
  fn exp(a: &Self::Elem, n: &BigUint) -> Self::Elem {
    if n == &From::<u32>::from(0) { Self::id() }
    else if n == &From::<u32>::from(1) { a.clone() }
    else if n.is_odd() { Self::op(a, &Self::exp(&Self::op(a, a), &(n >> 1))) }
    else { Self::exp(&Self::op(a, a), &(n >> 1)) }
  }
}

pub trait InvertibleGroup: Group where {
  fn inv_(&self, a: &Self::Elem) -> Self::Elem;
  fn inv(a: &Self::Elem) -> Self::Elem {
    Self::inv_(&Self::get(), a)
  }
  fn exp_signed(a: &Self::Elem, n: &BigInt) -> Self::Elem {
<<<<<<< HEAD
    // REVIEW: check sign to avoid converting bigint->biguint twice in the negative case.
    match n.to_biguint() {
      Some(value) => Self::exp(a, &value),
      None => Self::exp(&Self::inv(&a), &(-n).to_biguint().expect("negative BigInt expected"))
=======
    // After further discussion: Writing a specialized inv() that takes an exponent is only a
    // marginal speedup over inv() then exp() in the negative exponent case. (That is, the
    // complexity does not change.)
    if *n >= BigInt::zero() {
      Self::exp(a, &n.to_biguint().expect("positive BigInt expected"))
    } else {
      Self::exp(
        &Self::inv(a),
        &(-n).to_biguint().expect("negative BigInt expected"),
      )
>>>>>>> c37279f8
    }
  }
}<|MERGE_RESOLUTION|>--- conflicted
+++ resolved
@@ -2,11 +2,8 @@
 use num::BigUint;
 use num_traits::identities::Zero;
 use serde::ser::Serialize;
-<<<<<<< HEAD
 use num::integer::Integer;
-=======
 use std::marker::Sized;
->>>>>>> c37279f8
 
 pub mod class;
 pub mod dummy;
@@ -18,28 +15,17 @@
 /// TODO: Would be nice to have this implement a trait to get dot-notation for group operations.
 /// Not sure how to do that tho
 pub trait Group: Sized {
-<<<<<<< HEAD
+  // Consider: Add an operator trait (e.g. Mul for *) to Elem that defines the op itself?
   type Elem: Eq + Serialize + Clone + Sized;
   /// This function should return either a const or lazy_static group representation.
   /// This should be replaced by a const fn when they are added to Rust.
   fn get() -> Self;
-=======
-  // Consider: Add an operator trait (e.g. Mul for *) to Elem that defines the op itself?
-  type Elem: Eq + Serialize + Clone + Sized;
-
-  fn init() -> Self;
->>>>>>> c37279f8
   fn op_(&self, a: &Self::Elem, b: &Self::Elem) -> Self::Elem;
   fn id_(&self) -> Self::Elem;
   /// E.g. 2, for RSA groups.
   fn base_elem_(&self) -> Self::Elem;
 
-<<<<<<< HEAD
   // Convenience functions below
-=======
-  // Convenience functions below:
-  fn get() -> Self; // Read singleton, or call `init` if not yet initialized.
->>>>>>> c37279f8
   fn id() -> Self::Elem {
     Self::id_(&Self::get())
   }
@@ -63,12 +49,6 @@
     Self::inv_(&Self::get(), a)
   }
   fn exp_signed(a: &Self::Elem, n: &BigInt) -> Self::Elem {
-<<<<<<< HEAD
-    // REVIEW: check sign to avoid converting bigint->biguint twice in the negative case.
-    match n.to_biguint() {
-      Some(value) => Self::exp(a, &value),
-      None => Self::exp(&Self::inv(&a), &(-n).to_biguint().expect("negative BigInt expected"))
-=======
     // After further discussion: Writing a specialized inv() that takes an exponent is only a
     // marginal speedup over inv() then exp() in the negative exponent case. (That is, the
     // complexity does not change.)
@@ -79,7 +59,6 @@
         &Self::inv(a),
         &(-n).to_biguint().expect("negative BigInt expected"),
       )
->>>>>>> c37279f8
     }
   }
 }