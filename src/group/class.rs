--- conflicted
+++ resolved
@@ -1,6 +1,5 @@
 //! Class Group implementation
 use super::{ElemFrom, Group, UnknownOrderGroup};
-<<<<<<< HEAD
 use crate::num::flint;
 use crate::num::flint::fmpz;
 use crate::num::mpz::{flint_mpz_struct, Mpz};
@@ -10,29 +9,13 @@
 use std::hash::{Hash, Hasher};
 use std::str::FromStr;
 
-=======
-use crate::util;
-use crate::util::{int, TypeRep};
-use rug::{Assign, Integer};
-use std::hash::{Hash, Hasher};
-use std::str::FromStr;
-
-#[allow(clippy::stutter)]
->>>>>>> 0ab8bbfe
 #[derive(Clone, Debug, PartialEq, Eq, Hash)]
 pub enum ClassGroup {}
 
 // 2048-bit prime, negated, congruent to 3 mod 4.  Generated using OpenSSL.
-<<<<<<< HEAD
-
-// According to "A Survey of IQ Cryptography" (Buchmann & Hamdy) Table 1,
-// IQ-MPQS for computing discrete logarithms in class groups with a 2048-bit discriminant is
-// comparable in complexity to GNFS for factoring a 4096-bit integer.
-=======
 // According to "A Survey of IQ Cryptography" (Buchmann & Hamdy) Table 1, IQ-MPQS for computing
 // discrete logarithms in class groups with a 2048-bit discriminant is comparable in complexity to
 // GNFS for factoring a 4096-bit integer.
->>>>>>> 0ab8bbfe
 const DISCRIMINANT2048_DECIMAL: &str =
   "-30616069034807523947093657516320815215492876376165067902716988657802400037331914448218251590830\
   1102189519215849430413184776658192481976276720778009261808832630304841711366872161223643645001916\
@@ -43,7 +26,6 @@
   3966286152805654229445219531956098223";
 
 lazy_static! {
-<<<<<<< HEAD
   pub static ref CLASS_GROUP_DISCRIMINANT: Mpz = Mpz::from_str(DISCRIMINANT2048_DECIMAL).unwrap();
 }
 
@@ -556,103 +538,16 @@
     let mut d = Mpz::default();
     self.discriminant(&mut d);
     d == *ClassGroup::rep()
-=======
-  pub static ref CLASS_GROUP_DISCRIMINANT: Integer =
-    Integer::from_str(DISCRIMINANT2048_DECIMAL).unwrap();
-}
-
-#[allow(clippy::stutter)]
-#[derive(Clone, Debug, Eq)]
-pub struct ClassElem {
-  a: Integer,
-  b: Integer,
-  c: Integer,
-}
-
-// `ClassElem` and `ClassGroup` ops based on Chia's fantastic doc explaining applied class groups:
-// https://github.com/Chia-Network/vdf-competition/blob/master/classgroups.pdf.
-impl ClassGroup {
-  /// This fn is public for benchmarking purposes. Prefer `ClassGroup::elem((a, b, c))` for
-  /// constructing `ClassElem`s.
-  pub fn normalize(a: Integer, b: Integer, c: Integer) -> (Integer, Integer, Integer) {
-    if Self::is_normal(&a, &b, &c) {
-      return (a, b, c);
-    }
-    // r = floor_div((a - b), 2a)
-    // (a, b, c) = (a, b + 2ra, ar^2 + br + c)
-    let (r, _) = int(&a - &b).div_rem_floor(int(2 * &a));
-    let new_b = &b + 2 * int(&r * &a);
-    let new_c = c + b * &r + &a * r.square();
-    (a, new_b, new_c)
-  }
-
-  /// Does not return a ClassElem because the output is not guaranteed to be valid for all inputs.
-  /// This fn is public for benchmarking purposes. Prefer ClassGroup::elem((a, b, c)) for
-  /// constructing ClassElems.
-  pub fn reduce(mut a: Integer, mut b: Integer, mut c: Integer) -> (Integer, Integer, Integer) {
-    while !Self::is_reduced(&a, &b, &c) {
-      // s = floor_div(c + b, 2c)
-      let (s, _) = int(&c + &b).div_rem_floor(int(2 * &c));
-
-      // (a, b, c) = (c, −b + 2sc, cs^2 − bs + a)
-      let old_a = a.clone();
-      let old_b = b.clone();
-      a = c.clone();
-      b = -b + 2 * int(&s * &c);
-      c = -int(&old_b * &s) + old_a + c * s.square();
-    }
-    Self::normalize(a, b, c)
-  }
-
-  #[allow(non_snake_case)]
-  pub fn square(x: &ClassElem) -> ClassElem {
-    // Solve `bk = c mod a` for k, represented by mu, v and any integer n s.t. k = mu + v * n.
-    let (mu, _) = util::solve_linear_congruence(&x.b, &x.c, &x.a).unwrap();
-
-    // A = a^2
-    // B = b - 2a * mu
-    // tmp = (b * mu) / a
-    // C = mu^2 - tmp
-    let a = int(x.a.square_ref());
-    let b = &x.b - int(2 * &x.a) * &mu;
-    let (tmp, _) = <(Integer, Integer)>::from(
-      int((&x.b * &mu) - &x.c).div_rem_floor_ref(&x.a),
-    );
-    let c = mu.square() - tmp;
-
-    Self::elem((a, b, c))
-  }
-
-  fn discriminant(a: &Integer, b: &Integer, c: &Integer) -> Integer {
-    int(b.square_ref()) - int(4) * a * c
-  }
-
-  fn validate(a: &Integer, b: &Integer, c: &Integer) -> bool {
-    Self::discriminant(a, b, c) == *Self::rep()
-  }
-
-  fn is_reduced(a: &Integer, b: &Integer, c: &Integer) -> bool {
-    Self::is_normal(a, b, c) && (a <= c && !(a == c && *b < int(0)))
-  }
-
-  fn is_normal(a: &Integer, b: &Integer, _c: &Integer) -> bool {
-    -int(a) < int(b) && b <= a
->>>>>>> 0ab8bbfe
   }
 }
 
 impl TypeRep for ClassGroup {
-<<<<<<< HEAD
   type Rep = Mpz;
-=======
-  type Rep = Integer;
->>>>>>> 0ab8bbfe
   fn rep() -> &'static Self::Rep {
     &CLASS_GROUP_DISCRIMINANT
   }
 }
 
-<<<<<<< HEAD
 impl ClassGroup {
   pub fn normalize(a: Mpz, b: Mpz, c: Mpz) -> (Mpz, Mpz, Mpz) {
     CTX.with(|ctx| ctx.borrow_mut().normalize(a, b, c))
@@ -724,107 +619,10 @@
         n >>= 1;
       }
     })
-=======
-impl Group for ClassGroup {
-  type Elem = ClassElem;
-
-  #[allow(non_snake_case)]
-  fn op_(_: &Integer, x: &ClassElem, y: &ClassElem) -> ClassElem {
-    // g = (b1 + b2) / 2
-    // h = (b2 - b1) / 2
-    // w = gcd(a1, a2, g)
-    let (g, _) = (int(&x.b) + &y.b).div_rem_floor(int(2));
-    let (h, _) = (&y.b - int(&x.b)).div_rem_floor(int(2));
-    let w = int(x.a.gcd_ref(&y.a)).gcd(&g);
-
-    // j = w
-    // s = a1 / w
-    // t = a2 / w
-    // u = g / ww
-    // r = 0
-    let j = int(&w);
-    let (s, _) = <(Integer, Integer)>::from(x.a.div_rem_floor_ref(&w));
-    let (t, _) = <(Integer, Integer)>::from(y.a.div_rem_floor_ref(&w));
-    let (u, _) = g.div_rem_floor(w);
-
-    // a = tu
-    // b = hu + sc
-    // m = st
-    // Solve linear congruence `(tu)k = hu + sc mod st` or `ak = b mod m` for solutions k.
-    let a = int(&t * &u);
-    let b = int(&h * &u) + (&s * &x.c);
-    let mut m = int(&s * &t);
-    let (mu, v) = util::solve_linear_congruence(&a, &b, &m).unwrap();
-
-    // a = tv
-    // b = h - t * mu
-    // m = s
-    // Solve linear congruence `(tv)k = h - t * mu mod s` or `ak = b mod m` for solutions k.
-    let a = int(&t * &v);
-    let b = &h - int(&t * &mu);
-    m.assign(&s);
-    let (lambda, _) = util::solve_linear_congruence(&a, &b, &m).unwrap();
-
-    // k = mu + v * lambda
-    // l = (k * t - h) / s
-    // m = (tuk - hu - cs) / st
-    let k = &mu + int(&v * &lambda);
-    let (l, _) = <(Integer, Integer)>::from((int(&k * &t) - &h).div_rem_floor_ref(&s));
-    let (m, _) =
-      (int(&t * &u) * &k - &h * &u - &x.c * &s).div_rem_floor(int(&s * &t));
-
-    // A = st
-    // B = ju - kt + ls
-    // C = kl - jm
-    let a = int(&s * &t);
-    let b = int(&j * &u) - (int(&k * &t) + int(&l * &s));
-    let c = int(&k * &l) - int(&j * &m);
-    Self::elem((a, b, c))
-  }
-
-  // Constructs the reduced element directly instead of using `Self::Elem()`.
-  fn id_(d: &Integer) -> ClassElem {
-    let a = int(1);
-    let b = int(1);
-
-    // c = (b * b - d) / 4a
-    let (c, _) = int(1 - d).div_rem_floor(int(4));
-    ClassElem { a, b, c }
-  }
-
-  // Constructs the inverse directly instead of using `Self::Elem()`.
-  fn inv_(_: &Integer, x: &ClassElem) -> ClassElem {
-    ClassElem {
-      a: int(&x.a),
-      b: int(-(&x.b)),
-      c: int(&x.c),
-    }
-  }
-
-  fn exp_(_: &Integer, a: &ClassElem, n: &Integer) -> ClassElem {
-    let (mut val, mut a, mut n) = {
-      if *n < int(0) {
-        (Self::id(), Self::inv(a), int(-n))
-      } else {
-        (Self::id(), a.clone(), n.clone())
-      }
-    };
-    loop {
-      if n == int(0) {
-        return val;
-      }
-      if n.is_odd() {
-        val = Self::op(&val, &a);
-      }
-      a = Self::square(&a);
-      n >>= 1;
-    }
->>>>>>> 0ab8bbfe
   }
 }
 
 impl UnknownOrderGroup for ClassGroup {
-<<<<<<< HEAD
   fn unknown_order_elem_(d: &Mpz) -> ClassElem {
     // Binary Quadratic Forms, Definition 5.4
     let mut ret = ClassElem::default();
@@ -835,27 +633,13 @@
     ret.c.floor_div_ui_mut(8);
 
     let (a, b, c) = ClassGroup::reduce(ret.a, ret.b, ret.c);
-=======
-  fn unknown_order_elem_(d: &Integer) -> ClassElem {
-    // a = 2
-    // b = 1
-    // c = (b * b - d) / 4a
-    let a = int(2);
-    let b = int(1);
-    let c = int(1 - d) / int(8);
->>>>>>> 0ab8bbfe
     ClassElem { a, b, c }
   }
 }
 
 impl Hash for ClassElem {
-<<<<<<< HEAD
-  // Assumes ClassElem is reduced and normalized, which will be the case unless
-  // a struct is insantiated manually in this module.
-=======
   // Assumes `ClassElem` is reduced and normalized, which will be the case unless a struct is
   // instantiated manually in this module.
->>>>>>> 0ab8bbfe
   fn hash<H: Hasher>(&self, state: &mut H) {
     self.a.hash(state);
     self.b.hash(state);
@@ -863,7 +647,6 @@
   }
 }
 
-<<<<<<< HEAD
 impl<A, B, C> ElemFrom<(A, B, C)> for ClassGroup
 where
   Mpz: From<A>,
@@ -888,36 +671,6 @@
 // Caveat: tests that use "ground truth" use outputs from
 //  Chia's sample implementation in python:
 //    https://github.com/Chia-Network/vdf-competition/blob/master/inkfish/classgroup.py.
-=======
-impl PartialEq for ClassElem {
-  fn eq(&self, other: &Self) -> bool {
-    self.a == other.a && self.b == other.b && self.c == other.c
-  }
-}
-
-/// Panics if (a, b, c) cannot be reduced to a valid class element.
-impl<A, B, C> ElemFrom<(A, B, C)> for ClassGroup
-where
-  Integer: From<A>,
-  Integer: From<B>,
-  Integer: From<C>,
-{
-  fn elem(abc: (A, B, C)) -> ClassElem {
-    let (a, b, c) = Self::reduce(int(abc.0), int(abc.1), int(abc.2));
-
-    // Ideally, this should return an error and the return type of `ElemFrom` should be
-    // `Result<Self::Elem, Self:err>`, but this would require a lot of ugly `unwrap`s in the
-    // accumulator library. Besides, users should not need to create new class group elements, so
-    // an invalid `ElemFrom` here should signal a severe internal error.
-    assert!(Self::validate(&a, &b, &c));
-
-    ClassElem { a, b, c }
-  }
-}
-
-// Caveat: Tests that use "ground truth" use outputs from Chia's sample implementation in python:
-// https://github.com/Chia-Network/vdf-competition/blob/master/inkfish/classgroup.py.
->>>>>>> 0ab8bbfe
 #[cfg(test)]
 mod tests {
   use super::*;
@@ -926,15 +679,9 @@
   // Makes a class elem tuple but does not reduce.
   fn construct_raw_elem_from_strings(a: &str, b: &str, c: &str) -> ClassElem {
     ClassElem {
-<<<<<<< HEAD
       a: Mpz::from_str(a).unwrap(),
       b: Mpz::from_str(b).unwrap(),
       c: Mpz::from_str(c).unwrap(),
-=======
-      a: Integer::from_str(a).unwrap(),
-      b: Integer::from_str(b).unwrap(),
-      c: Integer::from_str(c).unwrap(),
->>>>>>> 0ab8bbfe
     }
   }
 
@@ -946,15 +693,9 @@
 
   #[test]
   fn test_elem_from() {
-<<<<<<< HEAD
     let a1 = Mpz::from_str("16").unwrap();
     let b1 = Mpz::from_str("105").unwrap();
     let c1 = Mpz::from_str(
-=======
-    let a1 = Integer::from_str("16").unwrap();
-    let b1 = Integer::from_str("105").unwrap();
-    let c1 = Integer::from_str(
->>>>>>> 0ab8bbfe
       "47837607866886756167333839869251273774207619337757918597995294777816250058331116325341018110\
       672047217112377476473502060121352842575308793237621563947157630098485131517401073775191194319\
       531549483898334742144138601661120476425524333273122132151927833887323969998955713328783526854\
@@ -965,15 +706,9 @@
     )
     .unwrap();
 
-<<<<<<< HEAD
     let a2 = Mpz::from_str("16").unwrap();
     let b2 = Mpz::from_str("9").unwrap();
     let c2 = Mpz::from_str(
-=======
-    let a2 = Integer::from_str("16").unwrap();
-    let b2 = Integer::from_str("9").unwrap();
-    let c2 = Integer::from_str(
->>>>>>> 0ab8bbfe
       "47837607866886756167333839869251273774207619337757918597995294777816250058331116325341018110\
       672047217112377476473502060121352842575308793237621563947157630098485131517401073775191194319\
       531549483898334742144138601661120476425524333273122132151927833887323969998955713328783526854\
@@ -988,10 +723,7 @@
     let also_reduced_elem = ClassGroup::elem((a2, b2, c2));
     assert_eq!(reduced_elem, also_reduced_elem);
   }
-<<<<<<< HEAD
-=======
-
->>>>>>> 0ab8bbfe
+
   #[test]
   fn test_equality() {
     let not_reduced = construct_raw_elem_from_strings(
@@ -1036,7 +768,6 @@
     assert!(not_reduced != diff_elem);
     assert!(reduced_ground_truth != diff_elem);
 
-<<<<<<< HEAD
     let not_reduced = ClassGroup::reduce(not_reduced.a, not_reduced.b, not_reduced.c);
     assert!(
       not_reduced
@@ -1046,10 +777,6 @@
           reduced_ground_truth.c
         )
     );
-=======
-    let reduced = ClassGroup::elem((not_reduced.a, not_reduced.b, not_reduced.c));
-    assert!(reduced == reduced_ground_truth);
->>>>>>> 0ab8bbfe
   }
 
   #[test]
@@ -1101,11 +828,7 @@
 
     hasher_lh = DefaultHasher::new();
     hasher_rh = DefaultHasher::new();
-<<<<<<< HEAD
     let reduced = ClassGroup::reduce(not_reduced.a, not_reduced.b, not_reduced.c);
-=======
-    let reduced = ClassGroup::elem((not_reduced.a, not_reduced.b, not_reduced.c));
->>>>>>> 0ab8bbfe
     reduced.hash(&mut hasher_lh);
     reduced_ground_truth.hash(&mut hasher_rh);
     assert!(hasher_lh.finish() == hasher_rh.finish());
@@ -1119,10 +842,6 @@
 
   #[test]
   fn test_reduce_basic() {
-<<<<<<< HEAD
-=======
-    // Unreduced element.
->>>>>>> 0ab8bbfe
     let to_reduce = construct_raw_elem_from_strings(
       "59162244921619725812008939143220718157267937427074598447911241410131470159247784852210767449\
       675610037288729551814191198624164179866076352187405442496568188988272422133088755036699145362\
@@ -1156,7 +875,6 @@
       1564478239095738726823372184204"
     );
 
-<<<<<<< HEAD
     let already_reduced = reduced_ground_truth.clone();
     assert_eq!(already_reduced, reduced_ground_truth);
 
@@ -1174,18 +892,6 @@
 
   #[test]
   // REVIEW: this test should be restructured to not construct ClassElems but it will do for now
-=======
-    let (a, b, c) = ClassGroup::reduce(to_reduce.a, to_reduce.b, to_reduce.c);
-    assert_eq!(ClassElem {a, b, c}, reduced_ground_truth.clone());
-
-    let reduced_ground_truth_ = reduced_ground_truth.clone();
-    let (a, b, c) = ClassGroup::reduce(reduced_ground_truth_.a, reduced_ground_truth_.b, reduced_ground_truth_.c);
-    assert_eq!(ClassElem {a, b, c}, reduced_ground_truth);
-  }
-
-  #[test]
-  // REVIEW: This test should be restructured to not construct `ClassElem`s but it will do for now.
->>>>>>> 0ab8bbfe
   fn test_normalize_basic() {
     let unnormalized = construct_raw_elem_from_strings(
       "16",
@@ -1212,7 +918,6 @@
        9945629057462766047140854869124473221137588347335081555186814036",
     );
 
-<<<<<<< HEAD
     let elem_tuple = ClassGroup::normalize(unnormalized.a, unnormalized.b, unnormalized.c);
     assert_eq!(
       (
@@ -1233,22 +938,6 @@
   }
 
   #[test]
-=======
-    let (a, b, c) = ClassGroup::normalize(unnormalized.a, unnormalized.b, unnormalized.c);
-    assert_eq!(normalized_ground_truth, ClassElem {a, b, c});
-  }
-
-  #[test]
-  // REVIEW: This test should be rewritten, because it may be broken by unknown_order_elem() not
-  // working correctly.
-  fn test_discriminant_basic() {
-    let g = ClassGroup::unknown_order_elem();
-    assert_eq!(ClassGroup::discriminant(&g.a, &g.b, &g.c), *ClassGroup::rep());
-  }
-
-  #[test]
-  // REVIEW: This test should be rewritten. See review for test_discriminant_basic().
->>>>>>> 0ab8bbfe
   fn test_discriminant_across_ops() {
     let id = ClassGroup::id();
     let g1 = ClassGroup::unknown_order_elem();
@@ -1256,19 +945,11 @@
     let g3 = ClassGroup::op(&id, &g2);
     let g3_inv = ClassGroup::inv(&g3);
 
-<<<<<<< HEAD
     assert!(id.validate());
     assert!(g1.validate());
     assert!(g2.validate());
     assert!(g3.validate());
     assert!(g3_inv.validate());
-=======
-    assert!(ClassGroup::validate(&id.a, &id.b, &id.c));
-    assert!(ClassGroup::validate(&g1.a, &g1.b, &g1.c));
-    assert!(ClassGroup::validate(&g2.a, &g2.b, &g2.c));
-    assert!(ClassGroup::validate(&g3.a, &g3.b, &g3.c));
-    assert!(ClassGroup::validate(&g3_inv.a, &g3_inv.b, &g3_inv.c));
->>>>>>> 0ab8bbfe
   }
 
   #[test]
@@ -1309,13 +990,7 @@
       07264365691511785213717281118305284397086833770388796703509"
     );
 
-<<<<<<< HEAD
-    let x = ClassGroup::op(&a, &b);
-
-    assert_eq!(x, ground_truth);
-=======
     assert_eq!(ClassGroup::op(&a, &b), ground_truth);
->>>>>>> 0ab8bbfe
   }
 
   #[test]
@@ -1356,18 +1031,10 @@
   #[test]
   fn test_op_complex() {
     // 1. Take g^100, g^200, ..., g^1000.
-<<<<<<< HEAD
-    // 2. Compute g^* = g^100 * ... * g^1000
-    // 3. For each of g^100, g^200, ..., g^1000
-    //    compute the inverse of that element and
-    //    assert that g^* * current_inverse = product of g^100, g^200, ..., g^1000
-    //    without the inversed-out element.
-=======
     // 2. Compute g^* = g^100 * ... * g^1000.
     // 3. For each of g^100, g^200, ..., g^1000 compute the inverse of that element and assert that
     //    g^* * current_inverse = product of g^100, g^200, ..., g^1000 without the inversed-out
     //    element.
->>>>>>> 0ab8bbfe
     let g_anchor = ClassGroup::unknown_order_elem();
     let mut g = ClassGroup::id();
 
@@ -1377,41 +1044,24 @@
     let mut g_star = ClassGroup::id();
     for i in 1..=1000 {
       g = ClassGroup::op(&g_anchor, &g);
-<<<<<<< HEAD
       assert!(g.validate());
-=======
-      assert!(ClassGroup::validate(&g.a, &g.b, &g.c));
->>>>>>> 0ab8bbfe
       if i % 100 == 0 {
         gs.push(g.clone());
         gs_invs.push(ClassGroup::inv(&g));
         g_star = ClassGroup::op(&g, &g_star);
-<<<<<<< HEAD
         assert!(g_star.validate());
-=======
-        assert!(ClassGroup::validate(&g_star.a, &g_star.b, &g_star.c));
->>>>>>> 0ab8bbfe
       }
     }
 
     let elems_n_invs = gs.iter().zip(gs_invs.iter());
     for (g_elem, g_inv) in elems_n_invs {
-<<<<<<< HEAD
       assert!(g_elem.validate());
       assert!(g_inv.validate());
-=======
-      assert!(ClassGroup::validate(&g_elem.a, &g_elem.b, &g_elem.c));
-      assert!(ClassGroup::validate(&g_inv.a, &g_inv.b, &g_inv.c));
->>>>>>> 0ab8bbfe
       let mut curr_prod = ClassGroup::id();
       for elem in &gs {
         if elem != g_elem {
           curr_prod = ClassGroup::op(&curr_prod, &elem);
-<<<<<<< HEAD
           assert!(curr_prod.validate());
-=======
-          assert!(ClassGroup::validate(&curr_prod.a, &curr_prod.b, &curr_prod.c));
->>>>>>> 0ab8bbfe
         }
       }
       assert_eq!(ClassGroup::id(), ClassGroup::op(&g_inv, &g_elem));
@@ -1478,7 +1128,6 @@
     }
 
     // g^2
-<<<<<<< HEAD
     let mut g2 = g.clone();
     // g^4
     ClassGroup::square(&mut g2);
@@ -1555,13 +1204,4 @@
     test_congruence_problem_no_solution(13, 14, 39);
   }
 
-=======
-    let mut g2 = ClassGroup::op(&g, &g);
-
-    // g^4
-    g2 = ClassGroup::square(&g2);
-
-    assert_eq!(&g2, &g4);
-  }
->>>>>>> 0ab8bbfe
 }