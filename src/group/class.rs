//! Class Group implementation
use super::{ElemFrom, Group, UnknownOrderGroup};
use crate::mpz::{Mpz, __mpz_struct};
use crate::util::{int, TypeRep};
use rug::Integer;
use std::cell::RefCell;
use std::hash::{Hash, Hasher};
use std::str::FromStr;

<<<<<<< HEAD
include!("/Users/hal/workspace/vest/accumulator/src/group/flint_bindings.rs");

#[derive(Clone, Debug, PartialEq, Eq)]
=======
#[derive(Clone, Debug, PartialEq, Eq, Hash)]
>>>>>>> 06d1c860
pub enum ClassGroup {}

// 2048-bit prime, negated, congruent to 3 mod 4.  Generated using OpenSSL.

// According to "A Survey of IQ Cryptography" (Buchmann & Hamdy) Table 1,
// IQ-MPQS for computing discrete logarithms in class groups with a 2048-bit discriminant is
// comparable in complexity to GNFS for factoring a 4096-bit integer.
const DISCRIMINANT2048_DECIMAL: &str =
  "-30616069034807523947093657516320815215492876376165067902716988657802400037331914448218251590830\
  1102189519215849430413184776658192481976276720778009261808832630304841711366872161223643645001916\
  6969493423497224870506311710491233557329479816457723381368788734079933165653042145718668727765268\
  0575673207678516369650123480826989387975548598309959486361425021860161020248607833276306314923730\
  9854570972702350567411779734372573754840570138310317754359137013512655926325773048926718050691092\
  9453371727344087286361426404588335160385998280988603297435639020911295652025967761702701701471162\
  3966286152805654229445219531956098223";

lazy_static! {
  pub static ref CLASS_GROUP_DISCRIMINANT: Mpz = Mpz::from_str(DISCRIMINANT2048_DECIMAL).unwrap();
}

thread_local! {
  static CTX: RefCell<ClassCtx> = Default::default();
}

#[derive(Debug)]
pub struct ClassElem {
  a: Mpz,
  b: Mpz,
  c: Mpz,
}

impl Default for ClassElem {
  fn default() -> Self {
    ClassElem {
      a: Mpz::default(),
      b: Mpz::default(),
      c: Mpz::default(),
    }
  }
}

<<<<<<< HEAD
impl Clone for ClassElem {
  fn clone(&self) -> Self {
    let mut ret = ClassElem::default();
    ret.a = self.a.clone();
    ret.b = self.b.clone();
    ret.c = self.c.clone();
    ret
  }
}

impl PartialEq for ClassElem {
  fn eq(&self, other: &ClassElem) -> bool {
    let mut r_self = self.clone();
    let mut r_other = other.clone();
    r_self.reduce();
    r_other.reduce();
    r_self.a == r_other.a && r_self.b == r_other.b && r_self.c == r_other.c
  }
}

impl Eq for ClassElem {}

unsafe impl Send for ClassElem {}
unsafe impl Sync for ClassElem {}

pub struct LinCongruenceCtx {
  g: Mpz,
  d: Mpz,
  e: Mpz,
  q: Mpz,
  r: Mpz,
}

impl Default for LinCongruenceCtx {
  fn default() -> Self {
    Self {
      g: Mpz::default(),
      d: Mpz::default(),
      e: Mpz::default(),
      q: Mpz::default(),
      r: Mpz::default(),
    }
  }
}

impl LinCongruenceCtx {
  pub fn solve_linear_congruence(&mut self, mu: &mut Mpz, v: &mut Mpz, a: &Mpz, b: &Mpz, m: &Mpz) {
    // g = gcd(a, m) => da + em = g
    self.g.gcd_cofactors(&mut self.d, &mut self.e, a, m);
    // q = floor_div(b, g)
    // r = b % g
    self.q.floor_div_qrem(&mut self.r, b, &self.g);
    // mu = (q * d) % m
    mu.mul(&self.q, &self.d);
    mu.modulo_mut(m);
    // v = m / g
    v.floor_div(m, &self.g);
  }
}

#[allow(non_snake_case)]
pub struct ClassCtx {
  negative_a: Mpz,
  r: Mpz,
  denom: Mpz,
  old_b: Mpz,
  ra: Mpz,
  s: Mpz,
  x: Mpz,
  old_a: Mpz,
  g: Mpz,
  w: Mpz,
  u: Mpz,
  a: Mpz,
  b: Mpz,
  m: Mpz,
  k: Mpz,
  mu: Mpz,
  v: Mpz,
  sigma: Mpz,
  lambda: Mpz,
  h: Mpz,
  t: Mpz,
  l: Mpz,
  j: Mpz,
  sctx: LinCongruenceCtx,
  G_square_opt: Mpz,
  x_square_opt: Mpz,
  y_square_opt: Mpz,
  z_square_opt: Mpz,
  By_square_opt: Mpz,
  Dy_square_opt: Mpz,
  bx_square_opt: Mpz,
  by_square_opt: Mpz,
  L_square_opt: Mpz,
  dx_square_opt: Mpz,
  dy_square_opt: Mpz,
  t_square_opt: Mpz,
  q_square_opt: Mpz,
  ax_square_opt: Mpz,
  ay_square_opt: Mpz,
  Q1_square_opt: Mpz,
  unused_square_opt: Mpz,
}

impl Default for ClassCtx {
  fn default() -> Self {
    let mut s = Self {
      negative_a: Mpz::default(),
      r: Mpz::default(),
      denom: Mpz::default(),
      old_b: Mpz::default(),
      ra: Mpz::default(),
      s: Mpz::default(),
      x: Mpz::default(),
      old_a: Mpz::default(),
      g: Mpz::default(),
      w: Mpz::default(),
      u: Mpz::default(),
      a: Mpz::default(),
      b: Mpz::default(),
      m: Mpz::default(),
      k: Mpz::default(),
      mu: Mpz::default(),
      v: Mpz::default(),
      sigma: Mpz::default(),
      lambda: Mpz::default(),
      h: Mpz::default(),
      t: Mpz::default(),
      l: Mpz::default(),
      j: Mpz::default(),
      sctx: LinCongruenceCtx::default(),

      // Alan's additions for squaring.
      G_square_opt: Mpz::default(),
      x_square_opt: Mpz::default(),
      y_square_opt: Mpz::default(),
      z_square_opt: Mpz::default(),
      By_square_opt: Mpz::default(),
      Dy_square_opt: Mpz::default(),
      bx_square_opt: Mpz::default(),
      by_square_opt: Mpz::default(),
      L_square_opt: Mpz::default(),
      dx_square_opt: Mpz::default(),
      dy_square_opt: Mpz::default(),
      t_square_opt: Mpz::default(),
      q_square_opt: Mpz::default(),
      ax_square_opt: Mpz::default(),
      ay_square_opt: Mpz::default(),
      Q1_square_opt: Mpz::default(),
      unused_square_opt: Mpz::default(),
    };
    s.L_square_opt.abs(&CLASS_GROUP_DISCRIMINANT.clone());
    s.L_square_opt.root_mut(4);
    s
  }
}

impl ClassCtx {
  fn normalize(&mut self, x: &mut ClassElem) {
    if x.is_normalized(self) {
      return;
    }
    // r = floor_div((a - b), 2a)
    // (a, b, c) = (a, b + 2ra, ar^2 + br + c)
    self.r.sub(&x.a, &x.b);
    self.denom.mul_ui(&x.a, 2);
    self.r.floor_div_mut(&self.denom);

    self.old_b.set(&x.b);

    self.ra.mul(&self.r, &x.a);
    x.b.add_mut(&self.ra);
    x.b.add_mut(&self.ra);

    self.ra.mul_mut(&self.r);
    x.c.add_mut(&self.ra);

    self.ra.set(&self.r);
    self.ra.mul_mut(&self.old_b);
    x.c.add_mut(&self.ra);
  }

  fn reduce(&mut self, x: &mut ClassElem) {
    self.normalize(x);
    while !x.is_reduced() {
      // s = floor_div(c + b, 2c)
      self.s.add(&x.c, &x.b);
      // x = 2c
      self.x.mul_ui(&x.c, 2);
      self.s.floor_div_mut(&self.x);
      self.old_a.set(&x.a);
      self.old_b.set(&x.b);
      x.a.set(&x.c);
      x.b.neg_mut();
      // x = 2sc
      self.x.mul(&self.s, &x.c);
      self.x.mul_ui_mut(2);
      // b = 2sc - b
      x.b.add_mut(&self.x);

      // c = cs^2
      x.c.mul_mut(&self.s);
      x.c.mul_mut(&self.s);
      // x = bs
      self.x.mul(&self.old_b, &self.s);
      // c -= bs
      x.c.sub_mut(&self.x);
      // c += a
      x.c.add_mut(&self.old_a);
    }
    self.normalize(x);
  }

  fn square(&mut self, x: &mut ClassElem) {
=======
impl ClassElem {
  pub fn normalize(a: Integer, b: Integer, c: Integer) -> ClassElem {
    if ClassElem::is_normal(&a, &b, &c) {
      return ClassElem { a, b, c };
    }
    // r = floor_div((a - b), 2a)
    // (a, b, c) = (a, b + 2ra, ar^2 + br + c)
    let (r, _) = Integer::from(&a - &b).div_rem_floor(Integer::from(2 * &a));
    let new_b = &b + 2 * Integer::from(&r * &a);
    let new_c = c + b * &r + &a * r.square();
    ClassElem {
      a: a,
      b: new_b,
      c: new_c,
    }
  }

  pub fn reduce(a: Integer, b: Integer, c: Integer) -> ClassElem {
    let mut elem = ClassElem::normalize(a, b, c);
    while !ClassElem::is_reduced(&elem.a, &elem.b, &elem.c) {
      // s = floor_div(c + b, 2c)
      let (s, _) = Integer::from(&elem.c + &elem.b).div_rem_floor(Integer::from(2 * &elem.c));

      // (a, b, c) = (c, −b + 2sc, cs^2 − bs + a)
      let new_a = elem.c.clone();
      let new_b = Integer::from(-&elem.b) + 2 * Integer::from(&s * &new_a);
      let new_c = -elem.b * &s + elem.a + elem.c * s.square();
      elem = ClassElem {
        a: new_a,
        b: new_b,
        c: new_c,
      }
    }
    ClassElem::normalize(elem.a, elem.b, elem.c)
  }

  #[allow(non_snake_case)]
  pub fn square(&mut self) {
>>>>>>> 06d1c860
    // Solve `bk = c mod a` for k, represented by mu, v and any integer n s.t. k = mu + v * n
    self
      .sctx
      .solve_linear_congruence(&mut self.mu, &mut self.v, &x.b, &x.c, &x.a);

    // tmp = (b * mu) / a
    self.m.mul(&x.b, &self.mu);
    self.m.sub_mut(&x.c);
    self.m.floor_div_mut(&x.a);

    // A = a^2
    self.old_a.set(&x.a);
    x.a.square_mut();

    // B = b - 2a * mu
    self.a.mul(&self.mu, &self.old_a);
    self.a.mul_ui_mut(2);
    x.b.sub_mut(&self.a);

    // C = mu^2 - tmp
    x.c.mul(&self.mu, &self.mu);
    x.c.sub_mut(&self.m);

    self.reduce(x);
  }

  #[allow(non_snake_case)]
  fn square_help_flint(ctx: &mut ClassCtx) {
    unsafe {
      let mut fy: fmpz = 0;
      let mut fx: fmpz = 0;
      let mut fby: fmpz = 0;
      let mut fbx: fmpz = 0;
      let mut fL: fmpz = 0;

      let mut y_square_clone: __mpz_struct = __mpz_struct::from(&ctx.y_square_opt);
      let mut x_square_clone: __mpz_struct = __mpz_struct::from(&ctx.x_square_opt);
      let mut by_square_clone: __mpz_struct = __mpz_struct::from(&ctx.by_square_opt);
      let mut bx_square_clone: __mpz_struct = __mpz_struct::from(&ctx.bx_square_opt);
      let mut L_square_clone: __mpz_struct = __mpz_struct::from(&ctx.L_square_opt);

      fmpz_set_mpz(&mut fy, &mut y_square_clone);
      fmpz_set_mpz(&mut fx, &mut x_square_clone);
      fmpz_set_mpz(&mut fby, &mut by_square_clone);
      fmpz_set_mpz(&mut fbx, &mut bx_square_clone);
      fmpz_set_mpz(&mut fL, &mut L_square_clone);

      // Flint Lehmer partial extended GCD.
      fmpz_xgcd_partial(&mut fy, &mut fx, &mut fby, &mut fbx, &mut fL);

      fmpz_get_mpz(&mut y_square_clone, &mut fy);
      fmpz_get_mpz(&mut x_square_clone, &mut fx);
      fmpz_get_mpz(&mut by_square_clone, &mut fby);
      fmpz_get_mpz(&mut bx_square_clone, &mut fbx);

      ctx.y_square_opt = Mpz::from(y_square_clone);
      ctx.x_square_opt = Mpz::from(x_square_clone);
      ctx.by_square_opt = Mpz::from(by_square_clone);
      ctx.bx_square_opt = Mpz::from(bx_square_clone);
    }

    ctx.x_square_opt.neg_mut();
    if ctx.x_square_opt.sgn() > 0 {
      ctx.y_square_opt.neg_mut();
    } else {
      ctx.by_square_opt.neg_mut();
    }
  }

  fn square_help_regular(ctx: &mut ClassCtx) {
    ctx.x_square_opt.set_ui(1);
    ctx.y_square_opt.set_ui(0);
    while ctx.by_square_opt.cmp_abs(&ctx.L_square_opt) > 0 && ctx.bx_square_opt.sgn() == 0 {
      ctx
        .q_square_opt
        .floor_div(&ctx.by_square_opt, &ctx.bx_square_opt);
      ctx
        .t_square_opt
        .floor_div_rem(&ctx.by_square_opt, &ctx.bx_square_opt);

      ctx.by_square_opt.set(&ctx.bx_square_opt);
      ctx.bx_square_opt.set(&ctx.t_square_opt);
      ctx
        .y_square_opt
        .sub_mul(&ctx.q_square_opt, &ctx.x_square_opt);
      ctx.t_square_opt.set(&ctx.y_square_opt);
      ctx.y_square_opt.set(&ctx.x_square_opt);
      ctx.x_square_opt.set(&ctx.t_square_opt);
      ctx.z_square_opt.add_mut_ui(1);
    }

    if ctx.z_square_opt.odd() != 0 {
      ctx.by_square_opt.neg_mut();
      ctx.y_square_opt.neg_mut();
    }
  }

  fn square_nudulp(&mut self, x: &mut ClassElem) {
    self.G_square_opt.gcd_cofactors(
      &mut self.y_square_opt,
      &mut self.unused_square_opt,
      &x.b,
      &x.a,
    );
<<<<<<< HEAD
    self.By_square_opt.div_exact(&x.a, &self.G_square_opt);
    self.Dy_square_opt.div_exact(&x.b, &self.G_square_opt);
    self.bx_square_opt.mul(&self.y_square_opt, &x.c);
    self.bx_square_opt.modulo_mut(&self.By_square_opt);
    self.by_square_opt.set(&self.By_square_opt);
    if self.by_square_opt.cmp_abs(&self.L_square_opt) <= 0 {
      self
        .dx_square_opt
        .mul(&self.bx_square_opt, &self.Dy_square_opt);
      self.dx_square_opt.sub_mut(&x.c);
      self.dx_square_opt.div_exact_mut(&self.By_square_opt);
      x.a.mul(&self.by_square_opt, &self.by_square_opt);
      x.c.mul(&self.bx_square_opt, &self.bx_square_opt);
      self
        .t_square_opt
        .add(&self.bx_square_opt, &self.by_square_opt);
      self.t_square_opt.square_mut();
      x.b.sub_mut(&self.t_square_opt);
      x.b.add_mut(&x.a);
      x.b.add_mut(&x.c);
      self
        .t_square_opt
        .mul(&self.G_square_opt, &self.dx_square_opt);
      x.c.sub_mut(&self.t_square_opt);
      return;
    }

    if cfg!(feature = "flint") {
      ClassCtx::square_help_flint(self);
    } else {
      ClassCtx::square_help_regular(self);
    }

    self
      .ax_square_opt
      .mul(&self.G_square_opt, &self.x_square_opt);
    self
      .ay_square_opt
      .mul(&self.G_square_opt, &self.y_square_opt);
    self
      .t_square_opt
      .mul(&self.Dy_square_opt, &self.bx_square_opt);
    self.t_square_opt.sub_mul(&x.c, &self.x_square_opt);
    self
      .dx_square_opt
      .div_exact(&self.t_square_opt, &self.By_square_opt);
    self
      .Q1_square_opt
      .mul(&self.y_square_opt, &self.dx_square_opt);
    self
      .dy_square_opt
      .add(&self.Q1_square_opt, &self.Dy_square_opt);
    x.b.add(&self.dy_square_opt, &self.Q1_square_opt);
    x.b.mul_mut(&self.G_square_opt);
    self.dy_square_opt.div_exact_mut(&self.x_square_opt);
    x.a.mul(&self.by_square_opt, &self.by_square_opt);
    x.c.mul(&self.bx_square_opt, &self.bx_square_opt);
    self
      .t_square_opt
      .add(&self.bx_square_opt, &self.by_square_opt);
    x.b.sub_mul(&self.t_square_opt, &self.t_square_opt);
    x.b.add_mut(&x.a);
    x.b.add_mut(&x.c);
    x.a.sub_mul(&self.ay_square_opt, &self.dy_square_opt);
    x.c.sub_mul(&self.ax_square_opt, &self.dx_square_opt);
    self.reduce(x);
  }

  fn op(&mut self, x: &ClassElem, y: &ClassElem) -> ClassElem {
    // g = (b1 + b2) / 2
    self.g.add(&x.b, &y.b);
    self.g.floor_div_ui_mut(2);
    // h = (b2 - b1) / 2
    self.h.sub(&y.b, &x.b);
    self.h.floor_div_ui_mut(2);
    // w = gcd(a1, a2, g)
    self.w.gcd(&x.a, &y.a);
    self.w.gcd_mut(&self.g);
    // j = w
    self.j.set(&self.w);
    // r = 0
    self.r.set_ui(0);
    // s = a1 / w
    self.s.floor_div(&x.a, &self.w);
    // t = a2 / w
    self.t.floor_div(&y.a, &self.w);
    // u = g / w
    self.u.floor_div(&self.g, &self.w);
    // a = tu
    self.a.mul(&self.t, &self.u);
    // b = hu + sc
    self.b.mul(&self.h, &self.u);
    self.m.mul(&self.s, &x.c);
    self.b.add_mut(&self.m);
    // m = st
    self.m.mul(&self.s, &self.t);
    // Solve linear congruence `(tu)k = hu + sc mod st` or `ak = b mod m` for solutions k.
    self
      .sctx
      .solve_linear_congruence(&mut self.mu, &mut self.v, &self.a, &self.b, &self.m);

    // a = tv
    self.a.mul(&self.t, &self.v);
    // b = h - t * mu
    self.m.mul(&self.t, &self.mu);
    self.b.sub(&self.h, &self.m);
    // m = s
    self.m.set(&self.s);
    // Solve linear congruence `(tv)k = h - t * mu mod s` or `ak = b mod m` for solutions k
    self
      .sctx
      .solve_linear_congruence(&mut self.lambda, &mut self.sigma, &self.a, &self.b, &self.m);

    // k = mu + v * lambda
    self.a.mul(&self.v, &self.lambda);
    self.k.add(&self.mu, &self.a);
    // l = (k * t - h) / s
    self.l.mul(&self.k, &self.t);
    self.l.sub_mut(&self.h);
    self.l.floor_div_mut(&self.s);
    // m = (tuk - hu - c1s) / st
    self.m.mul(&self.t, &self.u);
    self.m.mul_mut(&self.k);
    self.a.mul(&self.h, &self.u);
    self.m.sub_mut(&self.a);
    self.a.mul(&x.c, &self.s);
    self.m.sub_mut(&self.a);
    self.a.mul(&self.s, &self.t);
    self.m.floor_div_mut(&self.a);

    let mut ret = ClassElem::default();
    // A = st - ru
    ret.a.mul(&self.s, &self.t);
    self.a.mul(&self.r, &self.u);
    ret.a.sub_mut(&self.a);

    // B = ju - kt + ls
    ret.b.mul(&self.j, &self.u);
    self.a.mul(&self.m, &self.r);
    ret.b.add_mut(&self.a);
    self.a.mul(&self.k, &self.t);
    ret.b.sub_mut(&self.a);
    self.a.mul(&self.l, &self.s);
    ret.b.sub_mut(&self.a);

    // C = kl - jm
    ret.c.mul(&self.k, &self.l);
    self.a.mul(&self.j, &self.m);
    ret.c.sub_mut(&self.a);
    self.reduce(&mut ret);
    ret
  }

  fn id(&mut self, d: &Mpz) -> ClassElem {
    let mut ret = ClassElem::default();
    ret.a.set_ui(1);
    ret.b.set_ui(1);
    // c = (b * b - d) / 4a
    self.a.sub(&ret.b, &d); // b == b*b
    ret.c.floor_div_ui(&self.a, 4);
    ret
  }
}

// ClassElem and ClassGroup ops based on Chia's fantastic doc explaining applied class groups:
//  https://github.com/Chia-Network/vdf-competition/blob/master/classgroups.pdf.

impl ClassElem {
  fn normalize(&mut self) {
    CTX.with(|ctx| ctx.borrow_mut().normalize(self))
  }

  fn reduce(&mut self) {
    CTX.with(|ctx| ctx.borrow_mut().reduce(self))
  }

  fn square(&mut self) {
    CTX.with(|ctx| ctx.borrow_mut().square(self))
=======
    let C = mu.square() - tmp;

    *self = ClassElem::reduce(A, B, C);
>>>>>>> 06d1c860
  }

  fn discriminant(&self, d: &mut Mpz) -> Mpz {
    let mut tmp = Mpz::default();
    d.mul(&self.b, &self.b);
    tmp.mul(&self.a, &self.c);
    tmp.mul_ui_mut(4);
    d.sub_mut(&tmp);
    d.clone()
  }

  fn validate(&self) -> bool {
    let mut d = Mpz::default();
    self.discriminant(&mut d);
    d == *ClassGroup::rep()
  }

<<<<<<< HEAD
  // expects normalized element
  fn is_reduced(&self) -> bool {
    !(self.a > self.c || (self.a == self.c && self.b.cmp_si(0) < 0))
  }

  fn is_normalized(&self, ctx: &mut ClassCtx) -> bool {
    ctx.negative_a.neg(&self.a);
    self.b > ctx.negative_a && self.b <= self.a
  }

  #[inline]
  #[cfg(feature = "benchmark")]
  pub fn bench_square(&mut self) {
    self.square()
  }

  #[inline]
  #[cfg(feature = "benchmark")]
  pub fn bench_normalize(&mut self) {
    self.normalize()
  }

  #[inline]
  #[cfg(feature = "benchmark")]
  pub fn bench_reduce(&mut self) {
    self.reduce()
  }

  #[cfg(feature = "benchmark")]
  pub fn assign(&mut self, a: &Mpz, b: &Mpz, c: &Mpz) {
    self.a.set(&a);
    self.b.set(&b);
    self.c.set(&c);
=======
  fn is_reduced(a: &Integer, b: &Integer, c: &Integer) -> bool {
    ClassElem::is_normal(a, b, c) && (a <= c && !(a == c && *b < Integer::from(0)))
  }

  fn is_normal(a: &Integer, b: &Integer, _c: &Integer) -> bool {
    -Integer::from(a) < Integer::from(b) && b <= a
>>>>>>> 06d1c860
  }
}

impl TypeRep for ClassGroup {
  type Rep = Mpz;
  fn rep() -> &'static Self::Rep {
    &CLASS_GROUP_DISCRIMINANT
  }
}

impl Group for ClassGroup {
  type Elem = ClassElem;

<<<<<<< HEAD
  fn op_(_: &Mpz, x: &ClassElem, y: &ClassElem) -> ClassElem {
    CTX.with(|ctx| ctx.borrow_mut().op(x, y))
    //  with_context(|ctx| ctx.op(x, y))
=======
  #[allow(non_snake_case)]
  fn op_(_: &Integer, x: &ClassElem, y: &ClassElem) -> ClassElem {
    // g = (b1 + b2) / 2
    // h = (b2 - b1) / 2
    // w = gcd(a1, a2, g)
    let (g, _) = (Integer::from(&x.b) + &y.b).div_rem_floor(Integer::from(2));
    let (h, _) = (&y.b - Integer::from(&x.b)).div_rem_floor(Integer::from(2));
    let w = Integer::from(x.a.gcd_ref(&y.a)).gcd(&g);

    // j = w
    // s = a1 / w
    // t = a2 / w
    // u = g / ww
    // r = 0
    let j = Integer::from(&w);
    let (s, _) = <(Integer, Integer)>::from(x.a.div_rem_floor_ref(&w));
    let (t, _) = <(Integer, Integer)>::from(y.a.div_rem_floor_ref(&w));
    let (u, _) = g.div_rem_floor(w);

    // a = tu
    // b = hu + sc
    // m = st
    // Solve linear congruence `(tu)k = hu + sc mod st` or `ak = b mod m` for solutions k.
    let a = Integer::from(&t * &u);
    let b = Integer::from(&h * &u) + (&s * &x.c);
    let mut m = Integer::from(&s * &t);
    let (mu, v) = util::solve_linear_congruence(&a, &b, &m).unwrap();

    // a = tv
    // b = h - t * mu
    // m = s
    // Solve linear congruence `(tv)k = h - t * mu mod s` or `ak = b mod m` for solutions k
    let a = Integer::from(&t * &v);
    let b = &h - Integer::from(&t * &mu);
    m.assign(&s);
    let (lambda, _) = util::solve_linear_congruence(&a, &b, &m).unwrap();

    // k = mu + v * lambda
    // l = (k * t - h) / s
    // m = (tuk - hu - cs) / st
    let k = &mu + Integer::from(&v * &lambda);
    let (l, _) = <(Integer, Integer)>::from((Integer::from(&k * &t) - &h).div_rem_floor_ref(&s));
    let (m, _) =
      (Integer::from(&t * &u) * &k - &h * &u - &x.c * &s).div_rem_floor(Integer::from(&s * &t));

    // A = st
    // B = ju - kt + ls
    // C = kl - jm
    let A = Integer::from(&s * &t);
    let B = Integer::from(&j * &u) - (Integer::from(&k * &t) + Integer::from(&l * &s));
    let C = Integer::from(&k * &l) - Integer::from(&j * &m);
    ClassElem::reduce(A, B, C)
>>>>>>> 06d1c860
  }

  fn id_(d: &Mpz) -> ClassElem {
    CTX.with(|ctx| ctx.borrow_mut().id(d))
    //  with_context(|ctx| ctx.id(d))
  }

  fn inv_(_: &Mpz, x: &ClassElem) -> ClassElem {
    let mut ret = ClassElem::default();
    ret.a.set(&x.a);
    ret.b.neg(&x.b);
    ret.c.set(&x.c);
    ret
  }

  fn exp_(d: &Mpz, a: &ClassElem, n: &Integer) -> ClassElem {
    CTX.with(|ctx| {
      let mut ctx = ctx.borrow_mut();
      let (mut val, mut a, mut n) = {
        if *n < int(0) {
          (ctx.id(d), Self::inv(a), int(-n))
        } else {
          (ctx.id(d), a.clone(), n.clone())
        }
      };
      loop {
        if n == int(0) {
          return val;
        }
        if n.is_odd() {
          val = ctx.op(&val, &a);
        }

        if cfg!(feature = "nudulp") {
          // NUDULP optimization, optionally using FLINT bindings.
          ctx.square_nudulp(&mut a);
        } else {
          ctx.square(&mut a);
        }
        n >>= 1;
      }
    })
  }
}

impl UnknownOrderGroup for ClassGroup {
  fn unknown_order_elem_(d: &Mpz) -> ClassElem {
    // a = 2
    // b = 1
    // c = (b * b - d) / 4a
<<<<<<< HEAD
    let mut ret = ClassElem::default();
    ret.a.set_ui(2);
    ret.b.set_ui(1);

    ret.c.set_ui(1);
    ret.c.sub_mut(&d);
    ret.c.floor_div_ui_mut(8);

    ret.reduce();
    ret
=======
    let a = Integer::from(2);
    let b = Integer::from(1);
    let c = Integer::from(1 - d) / Integer::from(8);
    ClassElem::reduce(a, b, c)
>>>>>>> 06d1c860
  }
}

impl Hash for ClassElem {
  // Assumes ClassElem is reduced and normalized, which will be the case unless
  // a struct is insantiated manually in this module.
  fn hash<H: Hasher>(&self, state: &mut H) {
    self.a.hash(state);
    self.b.hash(state);
    self.c.hash(state);
<<<<<<< HEAD
=======
  }
}

impl PartialEq for ClassElem {
  fn eq(&self, other: &ClassElem) -> bool {
    self.a == other.a && self.b == other.b && self.c == other.c
>>>>>>> 06d1c860
  }
}

impl<T> ElemFrom<(T, T, T)> for ClassGroup
where
  Mpz: From<T>,
{
  fn elem(t: (T, T, T)) -> ClassElem {
<<<<<<< HEAD
    let mut class_elem = ClassElem {
      a: Mpz::from(t.0),
      b: Mpz::from(t.1),
      c: Mpz::from(t.2),
    };
=======
    let class_elem = ClassElem::reduce(Integer::from(t.0), Integer::from(t.1), Integer::from(t.2));
>>>>>>> 06d1c860

    // Ideally, this should return an error and the
    // return type of ElemFrom should be Result<Self::Elem, Self:err>,
    // but this would require a lot of ugly "unwraps" in the accumulator
    // library. Besides, users should not need to create new class group
    // elements, so an invalid ElemFrom here should signal a severe internal error.
    assert!(class_elem.validate());

    class_elem
  }
}

// Caveat: tests that use "ground truth" use outputs from
//  Chia's sample implementation in python:
//    https://github.com/Chia-Network/vdf-competition/blob/master/inkfish/classgroup.py.
#[cfg(test)]
mod tests {
  use super::*;
  use std::collections::hash_map::DefaultHasher;

  // Makes a class elem tuple but does not reduce.
  fn construct_raw_elem_from_strings(a: &str, b: &str, c: &str) -> ClassElem {
    ClassElem {
      a: Mpz::from_str(a).unwrap(),
      b: Mpz::from_str(b).unwrap(),
      c: Mpz::from_str(c).unwrap(),
    }
  }

  #[should_panic]
  #[test]
  fn test_bad_elem() {
    let _ = ClassGroup::elem((1, 2, 3));
  }

  #[test]
  fn test_elem_from() {
    let a1 = Mpz::from_str("16").unwrap();
    let b1 = Mpz::from_str("105").unwrap();
    let c1 = Mpz::from_str(
      "47837607866886756167333839869251273774207619337757918597995294777816250058331116325341018110\
      672047217112377476473502060121352842575308793237621563947157630098485131517401073775191194319\
      531549483898334742144138601661120476425524333273122132151927833887323969998955713328783526854\
      198871332313399489386997681827578317938792170918711794684859311697439726596656501594138449739\
      494228617068329664776714484742276158090583495714649193839084110987149118615158361352488488402\
      038894799695420483272708933239751363849397287571692736881031223140446926522431859701738994562\
      9057462766047140854869124473221137588347335081555186814207",
    )
    .unwrap();

    let a2 = Mpz::from_str("16").unwrap();
    let b2 = Mpz::from_str("9").unwrap();
    let c2 = Mpz::from_str(
      "47837607866886756167333839869251273774207619337757918597995294777816250058331116325341018110\
      672047217112377476473502060121352842575308793237621563947157630098485131517401073775191194319\
      531549483898334742144138601661120476425524333273122132151927833887323969998955713328783526854\
      198871332313399489386997681827578317938792170918711794684859311697439726596656501594138449739\
      494228617068329664776714484742276158090583495714649193839084110987149118615158361352488488402\
      038894799695420483272708933239751363849397287571692736881031223140446926522431859701738994562\
      9057462766047140854869124473221137588347335081555186814036",
    )
    .unwrap();

    let reduced_elem = ClassGroup::elem((a1, b1, c1));
    let also_reduced_elem = ClassGroup::elem((a2, b2, c2));
    assert_eq!(reduced_elem, also_reduced_elem);
  }
  #[test]
  fn test_equality() {
    let not_reduced = construct_raw_elem_from_strings(
      "16",
      "105",
      "47837607866886756167333839869251273774207619337757918597995294777816250058331116325341018110\
      672047217112377476473502060121352842575308793237621563947157630098485131517401073775191194319\
      531549483898334742144138601661120476425524333273122132151927833887323969998955713328783526854\
      198871332313399489386997681827578317938792170918711794684859311697439726596656501594138449739\
      494228617068329664776714484742276158090583495714649193839084110987149118615158361352488488402\
      038894799695420483272708933239751363849397287571692736881031223140446926522431859701738994562\
      9057462766047140854869124473221137588347335081555186814207"
    );

    let reduced_ground_truth = construct_raw_elem_from_strings(
      "16",
      "9",
      "47837607866886756167333839869251273774207619337757918597995294777816250058331116325341018110\
      672047217112377476473502060121352842575308793237621563947157630098485131517401073775191194319\
      531549483898334742144138601661120476425524333273122132151927833887323969998955713328783526854\
      198871332313399489386997681827578317938792170918711794684859311697439726596656501594138449739\
      494228617068329664776714484742276158090583495714649193839084110987149118615158361352488488402\
      038894799695420483272708933239751363849397287571692736881031223140446926522431859701738994562\
      9057462766047140854869124473221137588347335081555186814036"
    );

    let diff_elem = construct_raw_elem_from_strings(
      "4",
      "1",
      "19135043146754702466933535947700509509683047735103167439198117911126500023332446530136407244\
      268818886844950990589400824048541137030123517295048625578863052039394052606960429510076477727\
      812619793559333896857655440664448190570209733309248852860771133554929587999582285331513410741\
      679548532925359795754799072731031327175516868367484717873943724678975890638662600637655379895\
      797691446827331865910685793896910463236233398285859677535633644394859647446063344540995395360\
      815557919878168193309083573295900545539758915028677094752412489256178770608972743880695597825\
      16229851064188563419476497892884550353389340326220747256139"
    );

    assert!(not_reduced != reduced_ground_truth);
    assert!(not_reduced == not_reduced.clone());
    assert!(reduced_ground_truth == reduced_ground_truth.clone());
    assert!(not_reduced != diff_elem);
    assert!(reduced_ground_truth != diff_elem);

    let not_reduced = ClassElem::reduce(not_reduced.a, not_reduced.b, not_reduced.c);
    assert!(not_reduced == reduced_ground_truth);
  }

  #[test]
  fn test_hash() {
    let mut not_reduced = construct_raw_elem_from_strings(
      "16",
      "105",
      "47837607866886756167333839869251273774207619337757918597995294777816250058331116325341018110\
      672047217112377476473502060121352842575308793237621563947157630098485131517401073775191194319\
      531549483898334742144138601661120476425524333273122132151927833887323969998955713328783526854\
      198871332313399489386997681827578317938792170918711794684859311697439726596656501594138449739\
      494228617068329664776714484742276158090583495714649193839084110987149118615158361352488488402\
      038894799695420483272708933239751363849397287571692736881031223140446926522431859701738994562\
      9057462766047140854869124473221137588347335081555186814207"
    );

    let mut reduced_ground_truth = construct_raw_elem_from_strings(
      "16",
      "9",
      "47837607866886756167333839869251273774207619337757918597995294777816250058331116325341018110\
      672047217112377476473502060121352842575308793237621563947157630098485131517401073775191194319\
      531549483898334742144138601661120476425524333273122132151927833887323969998955713328783526854\
      198871332313399489386997681827578317938792170918711794684859311697439726596656501594138449739\
      494228617068329664776714484742276158090583495714649193839084110987149118615158361352488488402\
      038894799695420483272708933239751363849397287571692736881031223140446926522431859701738994562\
      9057462766047140854869124473221137588347335081555186814036"
    );

    let diff_elem = construct_raw_elem_from_strings(
      "4",
      "1",
      "19135043146754702466933535947700509509683047735103167439198117911126500023332446530136407244\
      268818886844950990589400824048541137030123517295048625578863052039394052606960429510076477727\
      812619793559333896857655440664448190570209733309248852860771133554929587999582285331513410741\
      679548532925359795754799072731031327175516868367484717873943724678975890638662600637655379895\
      797691446827331865910685793896910463236233398285859677535633644394859647446063344540995395360\
      815557919878168193309083573295900545539758915028677094752412489256178770608972743880695597825\
      16229851064188563419476497892884550353389340326220747256139"
    );

    let mut hasher_lh = DefaultHasher::new();
    let mut hasher_rh = DefaultHasher::new();
    not_reduced.reduce();
    reduced_ground_truth.reduce();
    not_reduced.hash(&mut hasher_lh);
    reduced_ground_truth.hash(&mut hasher_rh);

    assert!(hasher_lh.finish() != hasher_rh.finish());
    assert!(hasher_lh.finish() == hasher_lh.finish());
    assert!(hasher_rh.finish() == hasher_rh.finish());

    hasher_lh = DefaultHasher::new();
    hasher_rh = DefaultHasher::new();
    let reduced = ClassElem::reduce(not_reduced.a, not_reduced.b, not_reduced.c);
    reduced.hash(&mut hasher_lh);
    reduced_ground_truth.hash(&mut hasher_rh);
    assert!(hasher_lh.finish() == hasher_rh.finish());

    hasher_lh = DefaultHasher::new();
    hasher_rh = DefaultHasher::new();
    reduced.hash(&mut hasher_lh);
    diff_elem.hash(&mut hasher_rh);
    assert!(hasher_lh.finish() != hasher_rh.finish());
  }

  #[test]
  fn test_reduce_basic() {
<<<<<<< HEAD
    let to_reduce = construct_raw_elem_from_strings(
=======
    // Unreduced element.
    let mut to_reduce = construct_raw_elem_from_strings(
>>>>>>> 06d1c860
      "59162244921619725812008939143220718157267937427074598447911241410131470159247784852210767449\
      675610037288729551814191198624164179866076352187405442496568188988272422133088755036699145362\
      385840772236403043664778415471196678638241785773530531198720497580622741709880533724904220122\
      358854068046553219863419609777498761804625479650772123754523807001976654588225908928022367436\
      8",
      "18760351095004839755193532164856605650590306627169248964100884295652838905828158941233738613\
      175821849253748329102319504958410190952820220503570113920576542676928659211807590199941027958\
      195895385446372444261885022800653454209101497963588809819572703579484085278913354621371362285\
      341138299691587953249270188429393417132110841259813122945626515477865766896056280729710478647\
      13",
      "14872270891432803054791175727694631095755964943358394411314110783404577714102170379700365256\
      599679049493824862742803590079461712691146098397470840896560034332315858221821103076776907123\
      277315116632337385101204055232891361405428635972040596205450316747012080794838691280547894128\
      246741601088755087359234554141346980837292342320288111397175220296098629890108459305643419353\
      36"
    );

    let reduced_ground_truth = construct_raw_elem_from_strings(
      "26888935961824081232597112540509824504614070059776273347136888921115497522070287009841688662\
      983066376019079593372296556420848446780369918809384119124783870290778875424468497961559643807\
      918398860928578027038014112641529893817109240852544158309292025321122680747989987560029531021\
      808743313150630063377037854944",
      "14529985196481999393995154363327100184407232892559561136140792409262328867440167480822808496\
      853924547751298342980606034124112579835255733824790020119078588372593288210628255956605240171\
      744703418426092073347584357826862813733154338737148962212641444735717023402201569115323580814\
      54099903972209626147819759991",
      "28467266502267127591420289007165819749231433586093061478772560429058231137856046130384492811\
      816456933286039468940950129263300933723839212086399375780796041634531383342902918719073416087\
      614456845205980227091403964285870107268917183244016635907926846271829374679124848388403486656\
      1564478239095738726823372184204"
    );
<<<<<<< HEAD
    // Equality checking should be defined to reduce
    assert_eq!(to_reduce, reduced_ground_truth);
    let already_reduced = reduced_ground_truth.clone();
=======

    to_reduce = ClassElem::reduce(to_reduce.a, to_reduce.b, to_reduce.c);
    assert_eq!(to_reduce, reduced_ground_truth);

    let mut already_reduced = reduced_ground_truth.clone();
    already_reduced = ClassElem::reduce(already_reduced.a, already_reduced.b, already_reduced.c);
>>>>>>> 06d1c860
    assert_eq!(already_reduced, reduced_ground_truth);
  }

  #[test]
  fn test_normalize_basic() {
    let mut unnormalized = construct_raw_elem_from_strings(
      "16",
      "105",
      "47837607866886756167333839869251273774207619337757918597995294777816250058331116325341018110\
      672047217112377476473502060121352842575308793237621563947157630098485131517401073775191194319\
      531549483898334742144138601661120476425524333273122132151927833887323969998955713328783526854\
      198871332313399489386997681827578317938792170918711794684859311697439726596656501594138449739\
      494228617068329664776714484742276158090583495714649193839084110987149118615158361352488488402\
      038894799695420483272708933239751363849397287571692736881031223140446926522431859701738994562\
      9057462766047140854869124473221137588347335081555186814207",

    );

    let normalized_ground_truth = construct_raw_elem_from_strings(
      "16",
      "9",
      "4783760786688675616733383986925127377420761933775791859799529477781625005833111632534101811\
       06720472171123774764735020601213528425753087932376215639471576300984851315174010737751911943\
       19531549483898334742144138601661120476425524333273122132151927833887323969998955713328783526\
       85419887133231339948938699768182757831793879217091871179468485931169743972659665650159413844\
       97394942286170683296647767144847422761580905834957146491938390841109871491186151583613524884\
       88402038894799695420483272708933239751363849397287571692736881031223140446926522431859701738\
       9945629057462766047140854869124473221137588347335081555186814036",
    );

    unnormalized = ClassElem::normalize(unnormalized.a, unnormalized.b, unnormalized.c);
    assert_eq!(normalized_ground_truth, unnormalized);
  }

  #[test]
  fn test_discriminant_basic() {
    let g = ClassGroup::unknown_order_elem();
    let mut d = Mpz::default();
    &g.discriminant(&mut d);
    assert!(d == *ClassGroup::rep())
  }

  #[test]
  fn test_discriminant_across_ops() {
    let id = ClassGroup::id();
    let g1 = ClassGroup::unknown_order_elem();
    let g2 = ClassGroup::op(&g1, &g1);
    let g3 = ClassGroup::op(&id, &g2);
    let g3_inv = ClassGroup::inv(&g3);

    assert!(id.validate());
    assert!(g1.validate());
    assert!(g2.validate());
    assert!(g3.validate());
    assert!(g3_inv.validate());
  }

  #[test]
  fn test_op_single() {
    let a = construct_raw_elem_from_strings(
      "4",
      "1",
      "19135043146754702466933535947700509509683047735103167439198117911126500023332446530136407244\
      268818886844950990589400824048541137030123517295048625578863052039394052606960429510076477727\
      812619793559333896857655440664448190570209733309248852860771133554929587999582285331513410741\
      679548532925359795754799072731031327175516868367484717873943724678975890638662600637655379895\
      797691446827331865910685793896910463236233398285859677535633644394859647446063344540995395360\
      815557919878168193309083573295900545539758915028677094752412489256178770608972743880695597825\
      16229851064188563419476497892884550353389340326220747256139"
    );

    let b = construct_raw_elem_from_strings(
      "16",
      "41",
      "47837607866886756167333839869251273774207619337757918597995294777816250058331116325341018110\
      672047217112377476473502060121352842575308793237621563947157630098485131517401073775191194319\
      531549483898334742144138601661120476425524333273122132151927833887323969998955713328783526854\
      198871332313399489386997681827578317938792170918711794684859311697439726596656501594138449739\
      494228617068329664776714484742276158090583495714649193839084110987149118615158361352488488402\
      038894799695420483272708933239751363849397287571692736881031223140446926522431859701738994562\
      9057462766047140854869124473221137588347335081555186814061"
    );

    let ground_truth = construct_raw_elem_from_strings(
      "64",
      "9",
      "11959401966721689041833459967312818443551904834439479649498823694454062514582779081335254527\
      668011804278094369118375515030338210643827198309405390986789407524621282879350268443797798579\
      882887370974583685536034650415280119106381083318280533037981958471830992499738928332195881713\
      549717833078349872346749420456894579484698042729677948671214827924359931649164125398534612434\
      873557154267082416194178621185569039522645873928662298459771027746787279653789590338122122100\
      50972369992385512081817723330993784096234932189292318422025780578511173163060796492543474864\
      07264365691511785213717281118305284397086833770388796703509"
    );

    let x = ClassGroup::op(&a, &b);

    assert_eq!(x, ground_truth);
  }

  #[test]
  fn test_op_alternating() {
    let g_anchor = ClassGroup::unknown_order_elem();
    let mut g = ClassGroup::id();
    let mut g_star = ClassGroup::id();

    // g
    g = ClassGroup::op(&g_anchor, &g);

    // g^2, g^* = g^2
    g = ClassGroup::op(&g_anchor, &g);
    g_star = ClassGroup::op(&g, &g_star);

    // g^3
    g = ClassGroup::op(&g_anchor, &g);

    // g^4, g^* = g^2 * g^4 = g^6
    g = ClassGroup::op(&g_anchor, &g);
    g_star = ClassGroup::op(&g, &g_star);

    let ground_truth = construct_raw_elem_from_strings(
      "64",
      "9",
      "11959401966721689041833459967312818443551904834439479649498823694454062514582779081335254527\
      668011804278094369118375515030338210643827198309405390986789407524621282879350268443797798579\
      882887370974583685536034650415280119106381083318280533037981958471830992499738928332195881713\
      549717833078349872346749420456894579484698042729677948671214827924359931649164125398534612434\
      873557154267082416194178621185569039522645873928662298459771027746787279653789590338122122100\
      509723699923855120818177233309937840962349321892923184220257805785111731630607964925434748640\
      7264365691511785213717281118305284397086833770388796703509"
    );

    assert_eq!(ground_truth, g_star);
  }

  #[test]
  fn test_op_complex() {
    // 1. Take g^100, g^200, ..., g^1000.
    // 2. Compute g^* = g^100 * ... * g^1000
    // 3. For each of g^100, g^200, ..., g^1000
    //    compute the inverse of that element and
    //    assert that g^* * current_inverse = product of g^100, g^200, ..., g^1000
    //    without the inversed-out element.
    let g_anchor = ClassGroup::unknown_order_elem();
    let mut g = ClassGroup::id();

    let mut gs = vec![];
    let mut gs_invs = vec![];

    let mut g_star = ClassGroup::id();
    for i in 1..=1000 {
      g = ClassGroup::op(&g_anchor, &g);
      assert!(g.validate());
      if i % 100 == 0 {
        gs.push(g.clone());
        gs_invs.push(ClassGroup::inv(&g));
        g_star = ClassGroup::op(&g, &g_star);
        assert!(g_star.validate());
      }
    }

    let elems_n_invs = gs.iter().zip(gs_invs.iter());
    for (g_elem, g_inv) in elems_n_invs {
      assert!(g_elem.validate());
      assert!(g_inv.validate());
      let mut curr_prod = ClassGroup::id();
      for elem in &gs {
        if elem != g_elem {
          curr_prod = ClassGroup::op(&curr_prod, &elem);
          assert!(curr_prod.validate());
        }
      }
      assert_eq!(ClassGroup::id(), ClassGroup::op(&g_inv, &g_elem));
      assert_eq!(curr_prod, ClassGroup::op(&g_inv, &g_star));
    }
  }

  #[test]
  fn test_id_basic() {
    let g = ClassGroup::unknown_order_elem();
    let id = ClassGroup::id();
    assert_eq!(g, ClassGroup::op(&g, &id));
    assert_eq!(g, ClassGroup::op(&id, &g));
    assert_eq!(id, ClassGroup::op(&id, &id));
  }

  #[test]
  fn test_id_repeated() {
    let mut id = ClassGroup::id();
    let g_anchor = ClassGroup::unknown_order_elem();
    let mut g = ClassGroup::unknown_order_elem();
    for _ in 0..1000 {
      id = ClassGroup::op(&id, &id);
      assert_eq!(id, ClassGroup::id());
      g = ClassGroup::op(&g, &ClassGroup::id());
      assert_eq!(g, g_anchor);
    }
  }

  #[test]
  fn test_inv() {
    let id = ClassGroup::id();
    let g_anchor = ClassGroup::unknown_order_elem();
    let mut g = ClassGroup::unknown_order_elem();

    for _ in 0..1000 {
      g = ClassGroup::op(&g, &g_anchor);
      let g_inv = ClassGroup::inv(&g);
      assert_eq!(id, ClassGroup::op(&g_inv, &g));
      assert_eq!(id, ClassGroup::op(&g, &g_inv));
      assert_eq!(g, ClassGroup::inv(&g_inv));
    }
  }

  #[test]
  fn test_exp_basic() {
    let g_anchor = ClassGroup::unknown_order_elem();
    let mut g = ClassGroup::id();

    for i in 1..=1000 {
      g = ClassGroup::op(&g, &g_anchor);
      assert_eq!(&g, &ClassGroup::exp(&g_anchor, &Integer::from(i)));
    }
  }

  #[test]
  fn test_square_basic() {
    let g = ClassGroup::unknown_order_elem();
    let mut g4 = ClassGroup::id();

    // g^4
    for _ in 0..4 {
      g4 = ClassGroup::op(&g, &g4);
    }

    // g^2
    let mut g2 = g.clone();
    // g^4
    g2.square();
    g2.square();

    assert_eq!(&g2, &g4);
  }

  #[test]
  fn test_square_repeated() {
    let g = ClassGroup::unknown_order_elem();
    let mut g1024 = ClassGroup::id();

    // g^1024
    for _ in 0..4096 {
      g1024 = ClassGroup::op(&g, &g1024);
    }

    // g^2
    let mut g2 = g.clone();

    // g^1024
    for _ in 0..12 {
      g2.square();
    }
    assert_eq!(g2, g1024);
  }

}<|MERGE_RESOLUTION|>--- conflicted
+++ resolved
@@ -7,13 +7,9 @@
 use std::hash::{Hash, Hasher};
 use std::str::FromStr;
 
-<<<<<<< HEAD
 include!("/Users/hal/workspace/vest/accumulator/src/group/flint_bindings.rs");
 
-#[derive(Clone, Debug, PartialEq, Eq)]
-=======
 #[derive(Clone, Debug, PartialEq, Eq, Hash)]
->>>>>>> 06d1c860
 pub enum ClassGroup {}
 
 // 2048-bit prime, negated, congruent to 3 mod 4.  Generated using OpenSSL.
@@ -55,7 +51,6 @@
   }
 }
 
-<<<<<<< HEAD
 impl Clone for ClassElem {
   fn clone(&self) -> Self {
     let mut ret = ClassElem::default();
@@ -68,11 +63,9 @@
 
 impl PartialEq for ClassElem {
   fn eq(&self, other: &ClassElem) -> bool {
-    let mut r_self = self.clone();
-    let mut r_other = other.clone();
-    r_self.reduce();
-    r_other.reduce();
-    r_self.a == r_other.a && r_self.b == r_other.b && r_self.c == r_other.c
+    // ClassElems only ever exist in reduced form, unless manually
+    // instantiated with ClassElem {...}
+    self.a == other.a && self.b == other.b && self.c == other.c
   }
 }
 
@@ -215,102 +208,84 @@
 }
 
 impl ClassCtx {
-  fn normalize(&mut self, x: &mut ClassElem) {
-    if x.is_normalized(self) {
-      return;
-    }
+  fn normalize_(&mut self, a: &mut Mpz, b: &mut Mpz, c: &mut Mpz) {
     // r = floor_div((a - b), 2a)
     // (a, b, c) = (a, b + 2ra, ar^2 + br + c)
-    self.r.sub(&x.a, &x.b);
-    self.denom.mul_ui(&x.a, 2);
+    self.r.sub(&a, &b);
+    self.denom.mul_ui(&a, 2);
     self.r.floor_div_mut(&self.denom);
 
-    self.old_b.set(&x.b);
-
-    self.ra.mul(&self.r, &x.a);
-    x.b.add_mut(&self.ra);
-    x.b.add_mut(&self.ra);
+    self.old_b.set(&b);
+
+    self.ra.mul(&self.r, &a);
+    b.add_mut(&self.ra);
+    b.add_mut(&self.ra);
 
     self.ra.mul_mut(&self.r);
-    x.c.add_mut(&self.ra);
+    c.add_mut(&self.ra);
 
     self.ra.set(&self.r);
     self.ra.mul_mut(&self.old_b);
-    x.c.add_mut(&self.ra);
-  }
-
-  fn reduce(&mut self, x: &mut ClassElem) {
-    self.normalize(x);
-    while !x.is_reduced() {
+    c.add_mut(&self.ra);
+  }
+
+  fn normalize_mut(&mut self, x: &mut ClassElem) {
+    if ClassElem::is_normal(&x.a, &x.b, &x.c) {
+      return;
+    }
+    self.normalize_(&mut x.a, &mut x.b, &mut x.c);
+  }
+
+  fn normalize(&mut self, mut a: Mpz, mut b: Mpz, mut c: Mpz) -> ClassElem {
+    if ClassElem::is_normal(&a, &b, &c) {
+      return ClassElem { a, b, c };
+    }
+    self.normalize_(&mut a, &mut b, &mut c);
+    ClassElem { a, b, c }
+  }
+
+  fn reduce_(&mut self, elem: &mut ClassElem) {
+    while !ClassElem::is_reduced(&elem.a, &elem.b, &elem.c) {
       // s = floor_div(c + b, 2c)
-      self.s.add(&x.c, &x.b);
+      self.s.add(&elem.c, &elem.b);
       // x = 2c
-      self.x.mul_ui(&x.c, 2);
+      self.x.mul_ui(&elem.c, 2);
       self.s.floor_div_mut(&self.x);
-      self.old_a.set(&x.a);
-      self.old_b.set(&x.b);
-      x.a.set(&x.c);
-      x.b.neg_mut();
+      self.old_a.set(&elem.a);
+      self.old_b.set(&elem.b);
+      elem.a.set(&elem.c);
+      elem.b.neg_mut();
       // x = 2sc
-      self.x.mul(&self.s, &x.c);
+      self.x.mul(&self.s, &elem.c);
       self.x.mul_ui_mut(2);
       // b = 2sc - b
-      x.b.add_mut(&self.x);
+      elem.b.add_mut(&self.x);
 
       // c = cs^2
-      x.c.mul_mut(&self.s);
-      x.c.mul_mut(&self.s);
+      elem.c.mul_mut(&self.s);
+      elem.c.mul_mut(&self.s);
       // x = bs
       self.x.mul(&self.old_b, &self.s);
       // c -= bs
-      x.c.sub_mut(&self.x);
+      elem.c.sub_mut(&self.x);
       // c += a
-      x.c.add_mut(&self.old_a);
-    }
-    self.normalize(x);
+      elem.c.add_mut(&self.old_a);
+    }
+  }
+
+  fn reduce(&mut self, a: Mpz, b: Mpz, c: Mpz) -> ClassElem {
+    let mut elem = self.normalize(a, b, c);
+    self.reduce_(&mut elem);
+    self.normalize(elem.a, elem.b, elem.c)
+  }
+
+  fn reduce_mut(&mut self, x: &mut ClassElem) {
+    self.normalize_mut(x);
+    self.reduce_(x);
+    self.normalize_mut(x);
   }
 
   fn square(&mut self, x: &mut ClassElem) {
-=======
-impl ClassElem {
-  pub fn normalize(a: Integer, b: Integer, c: Integer) -> ClassElem {
-    if ClassElem::is_normal(&a, &b, &c) {
-      return ClassElem { a, b, c };
-    }
-    // r = floor_div((a - b), 2a)
-    // (a, b, c) = (a, b + 2ra, ar^2 + br + c)
-    let (r, _) = Integer::from(&a - &b).div_rem_floor(Integer::from(2 * &a));
-    let new_b = &b + 2 * Integer::from(&r * &a);
-    let new_c = c + b * &r + &a * r.square();
-    ClassElem {
-      a: a,
-      b: new_b,
-      c: new_c,
-    }
-  }
-
-  pub fn reduce(a: Integer, b: Integer, c: Integer) -> ClassElem {
-    let mut elem = ClassElem::normalize(a, b, c);
-    while !ClassElem::is_reduced(&elem.a, &elem.b, &elem.c) {
-      // s = floor_div(c + b, 2c)
-      let (s, _) = Integer::from(&elem.c + &elem.b).div_rem_floor(Integer::from(2 * &elem.c));
-
-      // (a, b, c) = (c, −b + 2sc, cs^2 − bs + a)
-      let new_a = elem.c.clone();
-      let new_b = Integer::from(-&elem.b) + 2 * Integer::from(&s * &new_a);
-      let new_c = -elem.b * &s + elem.a + elem.c * s.square();
-      elem = ClassElem {
-        a: new_a,
-        b: new_b,
-        c: new_c,
-      }
-    }
-    ClassElem::normalize(elem.a, elem.b, elem.c)
-  }
-
-  #[allow(non_snake_case)]
-  pub fn square(&mut self) {
->>>>>>> 06d1c860
     // Solve `bk = c mod a` for k, represented by mu, v and any integer n s.t. k = mu + v * n
     self
       .sctx
@@ -334,7 +309,7 @@
     x.c.mul(&self.mu, &self.mu);
     x.c.sub_mut(&self.m);
 
-    self.reduce(x);
+    self.reduce_mut(x);
   }
 
   #[allow(non_snake_case)]
@@ -415,7 +390,6 @@
       &x.b,
       &x.a,
     );
-<<<<<<< HEAD
     self.By_square_opt.div_exact(&x.a, &self.G_square_opt);
     self.Dy_square_opt.div_exact(&x.b, &self.G_square_opt);
     self.bx_square_opt.mul(&self.y_square_opt, &x.c);
@@ -481,7 +455,7 @@
     x.b.add_mut(&x.c);
     x.a.sub_mul(&self.ay_square_opt, &self.dy_square_opt);
     x.c.sub_mul(&self.ax_square_opt, &self.dx_square_opt);
-    self.reduce(x);
+    self.reduce_mut(x);
   }
 
   fn op(&mut self, x: &ClassElem, y: &ClassElem) -> ClassElem {
@@ -565,7 +539,7 @@
     ret.c.mul(&self.k, &self.l);
     self.a.mul(&self.j, &self.m);
     ret.c.sub_mut(&self.a);
-    self.reduce(&mut ret);
+    ret = self.reduce(ret.a, ret.b, ret.c);
     ret
   }
 
@@ -584,21 +558,16 @@
 //  https://github.com/Chia-Network/vdf-competition/blob/master/classgroups.pdf.
 
 impl ClassElem {
-  fn normalize(&mut self) {
-    CTX.with(|ctx| ctx.borrow_mut().normalize(self))
-  }
-
-  fn reduce(&mut self) {
-    CTX.with(|ctx| ctx.borrow_mut().reduce(self))
-  }
-
-  fn square(&mut self) {
+  pub fn normalize(a: Mpz, b: Mpz, c: Mpz) -> ClassElem {
+    CTX.with(|ctx| ctx.borrow_mut().normalize(a, b, c))
+  }
+
+  pub fn reduce(a: Mpz, b: Mpz, c: Mpz) -> ClassElem {
+    CTX.with(|ctx| ctx.borrow_mut().reduce(a, b, c))
+  }
+
+  pub fn square(&mut self) {
     CTX.with(|ctx| ctx.borrow_mut().square(self))
-=======
-    let C = mu.square() - tmp;
-
-    *self = ClassElem::reduce(A, B, C);
->>>>>>> 06d1c860
   }
 
   fn discriminant(&self, d: &mut Mpz) -> Mpz {
@@ -616,33 +585,15 @@
     d == *ClassGroup::rep()
   }
 
-<<<<<<< HEAD
   // expects normalized element
-  fn is_reduced(&self) -> bool {
-    !(self.a > self.c || (self.a == self.c && self.b.cmp_si(0) < 0))
-  }
-
-  fn is_normalized(&self, ctx: &mut ClassCtx) -> bool {
-    ctx.negative_a.neg(&self.a);
-    self.b > ctx.negative_a && self.b <= self.a
-  }
-
-  #[inline]
-  #[cfg(feature = "benchmark")]
-  pub fn bench_square(&mut self) {
-    self.square()
-  }
-
-  #[inline]
-  #[cfg(feature = "benchmark")]
-  pub fn bench_normalize(&mut self) {
-    self.normalize()
-  }
-
-  #[inline]
-  #[cfg(feature = "benchmark")]
-  pub fn bench_reduce(&mut self) {
-    self.reduce()
+  fn is_reduced(a: &Mpz, b: &Mpz, c: &Mpz) -> bool {
+    ClassElem::is_normal(a, b, c) && (a <= c && !(a == c && b.cmp_si(0) < 0))
+  }
+
+  fn is_normal(a: &Mpz, b: &Mpz, _c: &Mpz) -> bool {
+    let mut neg_a = Mpz::default();
+    neg_a.neg(a);
+    &neg_a < b && b <= a
   }
 
   #[cfg(feature = "benchmark")]
@@ -650,14 +601,6 @@
     self.a.set(&a);
     self.b.set(&b);
     self.c.set(&c);
-=======
-  fn is_reduced(a: &Integer, b: &Integer, c: &Integer) -> bool {
-    ClassElem::is_normal(a, b, c) && (a <= c && !(a == c && *b < Integer::from(0)))
-  }
-
-  fn is_normal(a: &Integer, b: &Integer, _c: &Integer) -> bool {
-    -Integer::from(a) < Integer::from(b) && b <= a
->>>>>>> 06d1c860
   }
 }
 
@@ -671,64 +614,9 @@
 impl Group for ClassGroup {
   type Elem = ClassElem;
 
-<<<<<<< HEAD
   fn op_(_: &Mpz, x: &ClassElem, y: &ClassElem) -> ClassElem {
     CTX.with(|ctx| ctx.borrow_mut().op(x, y))
     //  with_context(|ctx| ctx.op(x, y))
-=======
-  #[allow(non_snake_case)]
-  fn op_(_: &Integer, x: &ClassElem, y: &ClassElem) -> ClassElem {
-    // g = (b1 + b2) / 2
-    // h = (b2 - b1) / 2
-    // w = gcd(a1, a2, g)
-    let (g, _) = (Integer::from(&x.b) + &y.b).div_rem_floor(Integer::from(2));
-    let (h, _) = (&y.b - Integer::from(&x.b)).div_rem_floor(Integer::from(2));
-    let w = Integer::from(x.a.gcd_ref(&y.a)).gcd(&g);
-
-    // j = w
-    // s = a1 / w
-    // t = a2 / w
-    // u = g / ww
-    // r = 0
-    let j = Integer::from(&w);
-    let (s, _) = <(Integer, Integer)>::from(x.a.div_rem_floor_ref(&w));
-    let (t, _) = <(Integer, Integer)>::from(y.a.div_rem_floor_ref(&w));
-    let (u, _) = g.div_rem_floor(w);
-
-    // a = tu
-    // b = hu + sc
-    // m = st
-    // Solve linear congruence `(tu)k = hu + sc mod st` or `ak = b mod m` for solutions k.
-    let a = Integer::from(&t * &u);
-    let b = Integer::from(&h * &u) + (&s * &x.c);
-    let mut m = Integer::from(&s * &t);
-    let (mu, v) = util::solve_linear_congruence(&a, &b, &m).unwrap();
-
-    // a = tv
-    // b = h - t * mu
-    // m = s
-    // Solve linear congruence `(tv)k = h - t * mu mod s` or `ak = b mod m` for solutions k
-    let a = Integer::from(&t * &v);
-    let b = &h - Integer::from(&t * &mu);
-    m.assign(&s);
-    let (lambda, _) = util::solve_linear_congruence(&a, &b, &m).unwrap();
-
-    // k = mu + v * lambda
-    // l = (k * t - h) / s
-    // m = (tuk - hu - cs) / st
-    let k = &mu + Integer::from(&v * &lambda);
-    let (l, _) = <(Integer, Integer)>::from((Integer::from(&k * &t) - &h).div_rem_floor_ref(&s));
-    let (m, _) =
-      (Integer::from(&t * &u) * &k - &h * &u - &x.c * &s).div_rem_floor(Integer::from(&s * &t));
-
-    // A = st
-    // B = ju - kt + ls
-    // C = kl - jm
-    let A = Integer::from(&s * &t);
-    let B = Integer::from(&j * &u) - (Integer::from(&k * &t) + Integer::from(&l * &s));
-    let C = Integer::from(&k * &l) - Integer::from(&j * &m);
-    ClassElem::reduce(A, B, C)
->>>>>>> 06d1c860
   }
 
   fn id_(d: &Mpz) -> ClassElem {
@@ -779,7 +667,6 @@
     // a = 2
     // b = 1
     // c = (b * b - d) / 4a
-<<<<<<< HEAD
     let mut ret = ClassElem::default();
     ret.a.set_ui(2);
     ret.b.set_ui(1);
@@ -788,14 +675,7 @@
     ret.c.sub_mut(&d);
     ret.c.floor_div_ui_mut(8);
 
-    ret.reduce();
-    ret
-=======
-    let a = Integer::from(2);
-    let b = Integer::from(1);
-    let c = Integer::from(1 - d) / Integer::from(8);
-    ClassElem::reduce(a, b, c)
->>>>>>> 06d1c860
+    ClassElem::reduce(ret.a, ret.b, ret.c)
   }
 }
 
@@ -806,15 +686,6 @@
     self.a.hash(state);
     self.b.hash(state);
     self.c.hash(state);
-<<<<<<< HEAD
-=======
-  }
-}
-
-impl PartialEq for ClassElem {
-  fn eq(&self, other: &ClassElem) -> bool {
-    self.a == other.a && self.b == other.b && self.c == other.c
->>>>>>> 06d1c860
   }
 }
 
@@ -823,15 +694,7 @@
   Mpz: From<T>,
 {
   fn elem(t: (T, T, T)) -> ClassElem {
-<<<<<<< HEAD
-    let mut class_elem = ClassElem {
-      a: Mpz::from(t.0),
-      b: Mpz::from(t.1),
-      c: Mpz::from(t.2),
-    };
-=======
-    let class_elem = ClassElem::reduce(Integer::from(t.0), Integer::from(t.1), Integer::from(t.2));
->>>>>>> 06d1c860
+    let class_elem = ClassElem::reduce(Mpz::from(t.0), Mpz::from(t.1), Mpz::from(t.2));
 
     // Ideally, this should return an error and the
     // return type of ElemFrom should be Result<Self::Elem, Self:err>,
@@ -949,7 +812,7 @@
 
   #[test]
   fn test_hash() {
-    let mut not_reduced = construct_raw_elem_from_strings(
+    let not_reduced = construct_raw_elem_from_strings(
       "16",
       "105",
       "47837607866886756167333839869251273774207619337757918597995294777816250058331116325341018110\
@@ -961,7 +824,7 @@
       9057462766047140854869124473221137588347335081555186814207"
     );
 
-    let mut reduced_ground_truth = construct_raw_elem_from_strings(
+    let reduced_ground_truth = construct_raw_elem_from_strings(
       "16",
       "9",
       "47837607866886756167333839869251273774207619337757918597995294777816250058331116325341018110\
@@ -987,8 +850,6 @@
 
     let mut hasher_lh = DefaultHasher::new();
     let mut hasher_rh = DefaultHasher::new();
-    not_reduced.reduce();
-    reduced_ground_truth.reduce();
     not_reduced.hash(&mut hasher_lh);
     reduced_ground_truth.hash(&mut hasher_rh);
 
@@ -1012,12 +873,7 @@
 
   #[test]
   fn test_reduce_basic() {
-<<<<<<< HEAD
     let to_reduce = construct_raw_elem_from_strings(
-=======
-    // Unreduced element.
-    let mut to_reduce = construct_raw_elem_from_strings(
->>>>>>> 06d1c860
       "59162244921619725812008939143220718157267937427074598447911241410131470159247784852210767449\
       675610037288729551814191198624164179866076352187405442496568188988272422133088755036699145362\
       385840772236403043664778415471196678638241785773530531198720497580622741709880533724904220122\
@@ -1049,18 +905,11 @@
       614456845205980227091403964285870107268917183244016635907926846271829374679124848388403486656\
       1564478239095738726823372184204"
     );
-<<<<<<< HEAD
-    // Equality checking should be defined to reduce
-    assert_eq!(to_reduce, reduced_ground_truth);
+
+    assert_ne!(to_reduce, reduced_ground_truth);
+    let reduced = ClassElem::reduce(to_reduce.a, to_reduce.b, to_reduce.c);
+    assert_eq!(reduced, reduced_ground_truth);
     let already_reduced = reduced_ground_truth.clone();
-=======
-
-    to_reduce = ClassElem::reduce(to_reduce.a, to_reduce.b, to_reduce.c);
-    assert_eq!(to_reduce, reduced_ground_truth);
-
-    let mut already_reduced = reduced_ground_truth.clone();
-    already_reduced = ClassElem::reduce(already_reduced.a, already_reduced.b, already_reduced.c);
->>>>>>> 06d1c860
     assert_eq!(already_reduced, reduced_ground_truth);
   }
 
