--- conflicted
+++ resolved
@@ -18,11 +18,7 @@
   /// something like Elem::Group::get(). This would let us define op, exp, inv, etc on the Elem
   /// type and avoid using prefix notation for all of our group operations.
   /// But afaik bijective associated types are not supported by Rust.
-<<<<<<< HEAD
-  type Elem: Eq + Clone + Sized + Hash + Debug + Send + Sync;
-=======
-  type Elem: Clone + Debug + Eq + Hash + Sized;
->>>>>>> af83e30f
+  type Elem: Clone + Debug + Eq + Hash + Sized + Send + Sync;
 
   fn id_(rep: &Self::Rep) -> Self::Elem;
 
