[package]
name = "accumulator"
version = "0.1.1"
edition = "2018"
authors = [
  "Pablo Aldape <pablo@vest.io>",
  "Lucas Ege <lucas@vest.io>",
  "Alan Flores-Lopez <alan@vest.io>",
  "Sanjay Kannan <sanjay@vest.io>",
  "Michael Straka <michael.s@vest.io>",
  "Eddie Wang <eddie@vest.io>"
]
description = "Cryptographic accumulators in Rust."
keywords = ["cryptography", "crypto", "accumulator", "rsa", "vector", "commitment"]
readme = "README.md"
repository = "https://github.com/1protocol/accumulator"

[dependencies]
blake2-rfc = "0.2.18"
curve25519-dalek = "1.1.2"
lazy_static = "1.2.0"
rug = "1.3.0"

[dev-dependencies]
criterion = "0.2.10"
rand = "0.6.5"

[[bench]]
name = "add"
path = "benches/accumulator/add.rs"
harness = false

[[bench]]
name = "comparison"
path = "benches/group/comparison.rs"
harness = false

[[bench]]
<<<<<<< HEAD
name = "comparison"
path = "benches/group/rsa.rs"
harness = false

[[bench]]
name = "class"
path = "benches/group/class.rs"
=======
name = "delete"
path = "benches/accumulator/delete.rs"
>>>>>>> d6690d55
harness = false

[[bench]]
name = "hashes"
path = "benches/hash/hashes.rs"
harness = false

[[bench]]
name = "primality"
path = "benches/hash/primality.rs"
harness = false

[[bench]]
name = "poe"
path = "benches/proof/poe.rs"
harness = false

[[bench]]
name = "pokcr"
path = "benches/proof/pokcr.rs"
harness = false

[[bench]]
name = "poke2"
path = "benches/proof/poke2.rs"
harness = false

[profile.bench]
opt-level = 3
debug = true

# Flamegraph debug symbols. TODO: Remove when we actually cut releases?
[profile.release]
debug = true<|MERGE_RESOLUTION|>--- conflicted
+++ resolved
@@ -26,17 +26,6 @@
 rand = "0.6.5"
 
 [[bench]]
-name = "add"
-path = "benches/accumulator/add.rs"
-harness = false
-
-[[bench]]
-name = "comparison"
-path = "benches/group/comparison.rs"
-harness = false
-
-[[bench]]
-<<<<<<< HEAD
 name = "comparison"
 path = "benches/group/rsa.rs"
 harness = false
@@ -44,10 +33,17 @@
 [[bench]]
 name = "class"
 path = "benches/group/class.rs"
-=======
+harness = false
+
+[[bench]]
+name = "add"
+path = "benches/accumulator/add.rs"
+harness = false
+
+
+[[bench]]
 name = "delete"
 path = "benches/accumulator/delete.rs"
->>>>>>> d6690d55
 harness = false
 
 [[bench]]
