--- conflicted
+++ resolved
@@ -35,28 +35,15 @@
   }
 }
 
-fn init_acc<G: UnknownOrderGroup>() -> (G::Elem, MembershipProof<G>, Vec<Integer>) {
+fn init_acc<G: UnknownOrderGroup>() -> (Accumulator<G>, MembershipProof<G>, Vec<Integer>) {
   let mut elems = Vec::new();
   for _ in 0..100 {
     let random_bytes = rand::thread_rng().gen::<[u8; 32]>();
     let prime = hash_to_prime(&random_bytes);
     elems.push(prime);
   }
-<<<<<<< HEAD
-  let elems_1 = [elems[0].clone()];
-  let elems_2 = elems.clone();
-  let elems_3 = elems.clone();
-  let acc = Accumulator::<RSA2048>::new();
-  let mut new_acc;
-  let mut proof;
-  let (holder, proof_holder) = acc.clone().add(&elems.clone());
-  new_acc = holder;
-  proof = proof_holder;
-  // Test verification on lots of elements. Added in batches to not go crazy with exponent size.
-=======
-  let acc = accumulator::setup::<G>();
-  let (mut acc, mut proof) = accumulator::add::<G>(acc.clone(), &elems.clone());
->>>>>>> 363e03fc
+  let acc = Accumulator::<G>::new();
+  let (mut acc, mut proof) = acc.clone().add(&elems);
   for _ in 0..100 {
     elems = vec![];
     for _ in 0..100 {
@@ -64,13 +51,8 @@
       let prime = hash_to_prime(&random_bytes);
       elems.push(prime);
     }
-<<<<<<< HEAD
-    let (curr_acc, curr_proof) = new_acc.clone().add(&elems.clone());
-    new_acc = curr_acc;
-=======
-    let (curr_acc, curr_proof) = accumulator::add::<G>(acc, &elems.clone());
+    let (curr_acc, curr_proof) = acc.add(&elems);
     acc = curr_acc;
->>>>>>> 363e03fc
     proof = curr_proof;
   }
   (acc, proof, elems)
