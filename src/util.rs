--- conflicted
+++ resolved
@@ -39,42 +39,15 @@
     .expect("positive BigInt expected")
 }
 
-<<<<<<< HEAD
 /// Trait definition to enable equality checks between group elements and other custom
 /// data structures by means of byte array comparison.
 pub trait ConvertBytes: Group {
   fn to_le_bytes(x: &Self::Elem) -> Vec<u8>;
   fn to_be_bytes(x: &Self::Elem) -> Vec<u8>;
-=======
-#[allow(dead_code)]
-/// Not tested thoroughly; auditing/review welcome.
-pub fn multi_exp<G: Group>(n: u16, alphas: &[G::Elem], x: &[BigInt]) -> G::Elem {
-  if n == 1 {
-    return alphas[0].to_owned();
-  }
-  let n_half = n / 2;
-  let alpha_l = &alphas[..n_half as usize];
-  let alpha_r = &alphas[n_half as usize..];
-  let x_l = &x[..n_half as usize];
-  let x_r = &x[n_half as usize..];
-  let x_star_l = (x_l.iter().fold(BigInt::from(1 as u8), |a, b| a * b))
-    .to_biguint()
-    .unwrap();
-  let x_star_r = (x_r.iter().fold(BigInt::from(1 as u8), |a, b| a * b))
-    .to_biguint()
-    .unwrap();
-  let l = multi_exp::<G>(n_half, alpha_l, x_l);
-  let r = multi_exp::<G>(n - n_half, alpha_r, x_r);
-  G::op(&G::exp(&l, &x_star_r), &G::exp(&r, &x_star_l))
->>>>>>> 27ed0154
 }
 
 #[cfg(test)]
 mod tests {
-<<<<<<< HEAD
-=======
-  use super::super::group::dummy::DummyRSA;
->>>>>>> 27ed0154
   use super::*;
   use num_traits::identities::One;
 
@@ -89,28 +62,6 @@
   }
 
   #[test]
-<<<<<<< HEAD
-=======
-  fn test_multi_exp() {
-    // TODO: Build more general testing framework.
-    let alpha_1 = DummyRSA::elem_of(2);
-    let alpha_2 = DummyRSA::elem_of(3);
-    let x_1 = BigInt::from(3 as u8);
-    let x_2 = BigInt::from(2 as u8);
-    let res = multi_exp::<DummyRSA>(
-      2,
-      &[alpha_1.clone(), alpha_2.clone()],
-      &[x_1.clone(), x_2.clone()],
-    );
-    assert!(res == DummyRSA::elem_of(108));
-    let alpha_3 = DummyRSA::elem_of(5);
-    let x_3 = BigInt::from(1 as u8);
-    let res_2 = multi_exp::<DummyRSA>(3, &[alpha_1, alpha_2, alpha_3], &[x_1, x_2, x_3]);
-    assert!(res_2 == DummyRSA::elem_of(1_687_500));
-  }
-
-  #[test]
->>>>>>> 27ed0154
   fn test_mod_euc_big() {
     let r = mod_euc_big(&BigInt::from(-8), &(3 as u8));
     assert!(r == BigUint::one());
