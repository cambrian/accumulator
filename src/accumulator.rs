--- conflicted
+++ resolved
@@ -1,8 +1,4 @@
-<<<<<<< HEAD
-use super::group::{Group, GroupElem, InvertibleGroup, InvertibleGroupElem};
-=======
-use super::group::{CyclicGroup, Group, InvertibleGroup};
->>>>>>> bf72cdcf
+use super::group::{Group, InvertibleGroup};
 use super::proof::{poe, poke2, PoE, PoKE2};
 use num;
 use num::BigInt;
@@ -10,7 +6,6 @@
 use num_bigint::Sign::Plus;
 use num_traits::identities::One;
 use num_traits::identities::Zero;
-use serde::ser::Serialize;
 
 #[derive(Debug)]
 pub enum AccError {
@@ -19,48 +14,25 @@
 }
 
 /// Initializes the accumulator to a group element.
-<<<<<<< HEAD
-pub fn setup<G: Group>() -> GroupElem<G>
-{
+pub fn setup<G: Group>() -> G::Elem {
   G::base_elem()
 }
 
 /// Adds `elems` to the accumulator `acc`.
-pub fn add<G:Group>(acc: &GroupElem<G>, elems: &[BigUint]) -> (GroupElem<G>, PoE<GroupElem<G>>)
-{
-=======
-pub fn setup<G: CyclicGroup>() -> G {
-  G::generator()
-}
-
-/// Adds `elems` to the accumulator `acc`.
-pub fn add<G: Group + Serialize>(acc: &G, elems: &[BigUint]) -> (G, PoE<G>) {
->>>>>>> bf72cdcf
+pub fn add<G: Group>(acc: &G::Elem, elems: &[BigUint]) -> (G::Elem, PoE<G::Elem>) {
   let x = product(elems);
-  let new_acc = acc.exp(&x);
-  let poe_proof = poe::prove_poe(acc, &x, &new_acc);
+  let new_acc = G::exp(acc, &x);
+  let poe_proof = poe::prove_poe::<G>(acc, &x, &new_acc);
   (new_acc, poe_proof)
 }
 
-<<<<<<< HEAD
-/// Removes the elements in `elem_witnesses` from the accumulator `acc.
-/// REVIEW: instead of returning None when elem_witnesses is emtpy, instead return an identity
-/// "delete".
-/// REVIEW: use Result<(G,PoE<G>), ErrType> instead of Option
+/// Removes the elements in `elem_witnesses` from the accumulator `acc`.
 pub fn delete<G: InvertibleGroup>(
-  acc: &InvertibleGroupElem<G>,
-  elem_witnesses: &[(BigUint, InvertibleGroupElem<G>)],
-) -> Option<(InvertibleGroupElem<G>, PoE<InvertibleGroupElem<G>>)>
-{
-=======
-/// Removes the elements in `elem_witnesses` from the accumulator `acc`.
-pub fn delete<G: InvertibleGroup + Serialize>(
-  acc: &G,
-  elem_witnesses: &[(BigUint, G)],
-) -> Result<(G, PoE<G>), AccError> {
->>>>>>> bf72cdcf
+  acc: &G::Elem,
+  elem_witnesses: &[(BigUint, G::Elem)],
+) -> Result<(G::Elem, PoE<G::Elem>), AccError> {
   if elem_witnesses.is_empty() {
-    let poe_proof = poe::prove_poe(acc, &BigUint::zero(), acc);
+    let poe_proof = poe::prove_poe::<G>(acc, &BigUint::zero(), acc);
     return Ok((acc.clone(), poe_proof));
   }
 
@@ -71,11 +43,11 @@
     .expect("unexpected witnesses")
     .1
   {
-    if &witness.exp(elem) != acc {
+    if &G::exp(&witness, elem) != acc {
       return Err(AccError::BadWitness);
     }
 
-    let acc_next_option = shamir_trick(&acc_next, witness, &elem_aggregate, elem);
+    let acc_next_option = shamir_trick::<G>(&acc_next, witness, &elem_aggregate, elem);
     match acc_next_option {
       Some(acc_next_value) => acc_next = acc_next_value,
       None => return Err(AccError::InputsNotCoPrime),
@@ -84,64 +56,39 @@
     elem_aggregate = elem_aggregate * elem;
   }
 
-  let poe_proof = poe::prove_poe(&acc_next, &elem_aggregate, acc);
+  let poe_proof = poe::prove_poe::<G>(&acc_next, &elem_aggregate, acc);
   Ok((acc_next, poe_proof))
 }
 
 /// See `delete`.
-<<<<<<< HEAD
-/// REVIEW: use Result<(G,PoE<G>), ErrType> instead of Option
 pub fn prove_membership<G: InvertibleGroup>(
-  acc: &InvertibleGroupElem<G>,
-  elem_witnesses: &[(BigUint, InvertibleGroupElem<G>)],
-) -> Option<(InvertibleGroupElem<G>, PoE<InvertibleGroupElem<G>>)>
-{
-=======
-pub fn prove_membership<G: InvertibleGroup + Serialize>(
-  acc: &G,
-  elem_witnesses: &[(BigUint, G)],
-) -> Result<(G, PoE<G>), AccError> {
->>>>>>> bf72cdcf
-  delete(acc, elem_witnesses)
+  acc: &G::Elem,
+  elem_witnesses: &[(BigUint, G::Elem)],
+) -> Result<(G::Elem, PoE<G::Elem>), AccError> {
+  delete::<G>(acc, elem_witnesses)
 }
 
 /// Verifies the PoE returned by `prove_membership` s.t. `witness` ^ `elems` = `result`.
 pub fn verify_membership<G: Group>(
-  witness: &GroupElem<G>,
+  witness: &G::Elem,
   elems: &[BigUint],
-<<<<<<< HEAD
-  result: &GroupElem<G>,
-  proof: &PoE<GroupElem<G>>,
-) -> bool
-{
-=======
-  result: &G,
-  proof: &PoE<G>,
+  result: &G::Elem,
+  proof: &PoE<G::Elem>,
 ) -> bool {
->>>>>>> bf72cdcf
   let exp = product(elems);
-  poe::verify_poe(witness, &exp, result, proof)
+  poe::verify_poe::<G>(witness, &exp, result, proof)
 }
 
 /// Returns a proof (and associated variables) that `elems` are not in `acc_set`.
-<<<<<<< HEAD
 /// REVIEW: I might be wrong about this but I'm pretty sure you should do this without asking for
 /// the acc_set. If you have the entire set of accumulated values why do you need to do special math
 /// to prove nonmembership?
-/// REVIEW: use Result<(G,PoE<G>), ErrType> instead of Option
+/// ^ pending further discussion but keeping the review around
 pub fn prove_nonmembership<G: InvertibleGroup>(
-  acc: &InvertibleGroupElem<G>,
+  acc: &G::Elem,
   acc_set: &[BigUint],
   elems: &[BigUint],
-) -> Option<(InvertibleGroupElem<G>, InvertibleGroupElem<G>, InvertibleGroupElem<G>, PoKE2<InvertibleGroupElem<G>>, PoE<InvertibleGroupElem<G>>)>
-{
-=======
-pub fn prove_nonmembership<G: InvertibleGroup + CyclicGroup + Serialize>(
-  acc: &G,
-  acc_set: &[BigUint],
-  elems: &[BigUint],
-) -> Result<(G, G, G, PoKE2<G>, PoE<G>), AccError> {
->>>>>>> bf72cdcf
+) -> Result<(G::Elem, G::Elem, G::Elem, PoKE2<G::Elem>, PoE<G::Elem>), AccError> {
   let x = product(elems);
   let s = product(acc_set);
   let (a, b, gcd) = bezout(&x, &s);
@@ -150,38 +97,28 @@
     return Err(AccError::InputsNotCoPrime);
   }
 
-  let g = G::generator();
-  let d = g.exp_signed(&a);
-  let v = acc.exp_signed(&b);
-  let gv_inverse = g.op(&v.inv());
+  let g = G::base_elem();
+  let d = G::exp_signed(&g, &a);
+  let v = G::exp_signed(&acc, &b);
+  let gv_inverse = G::op(&g, &G::inv(&v));
 
-  let poke2_proof = poke2::prove_poke2(acc, &b, &v);
-  let poe_proof = poe::prove_poe(&d, &x, &gv_inverse);
+  let poke2_proof = poke2::prove_poke2::<G>(acc, &b, &v);
+  let poe_proof = poe::prove_poe::<G>(&d, &x, &gv_inverse);
   Ok((d, v, gv_inverse, poke2_proof, poe_proof))
 }
 
 /// Verifies the PoKE2 and PoE returned by `prove_nonmembership`.
 pub fn verify_nonmembership<G: InvertibleGroup>(
-  acc: &InvertibleGroupElem<G>,
+  acc: &G::Elem,
   elems: &[BigUint],
-<<<<<<< HEAD
-  d: &InvertibleGroupElem<G>,
-  v: &InvertibleGroupElem<G>,
-  gv_inverse: &InvertibleGroupElem<G>,
-  poke2_proof: &PoKE2<InvertibleGroupElem<G>>,
-  poe_proof: &PoE<InvertibleGroupElem<G>>,
-) -> bool
-{
-=======
-  d: &G,
-  v: &G,
-  gv_inverse: &G,
-  poke2_proof: &PoKE2<G>,
-  poe_proof: &PoE<G>,
+  d: &G::Elem,
+  v: &G::Elem,
+  gv_inverse: &G::Elem,
+  poke2_proof: &PoKE2<G::Elem>,
+  poe_proof: &PoE<G::Elem>,
 ) -> bool {
->>>>>>> bf72cdcf
   let x = product(elems);
-  poke2::verify_poke2(acc, v, poke2_proof) && poe::verify_poe(d, &x, gv_inverse, poe_proof)
+  poke2::verify_poke2::<G>(acc, v, poke2_proof) && poe::verify_poe::<G>(d, &x, gv_inverse, poe_proof)
 }
 
 /// Returns `(a, b, GCD(x, y))` s.t. `ax + by = GCD(x, y)`.
@@ -215,17 +152,12 @@
 
 /// Computes the `(xy)`th root of `g` given the `x`th and `y`th roots of `g` and `(x, y)` coprime.
 fn shamir_trick<G: InvertibleGroup>(
-  xth_root: &InvertibleGroupElem<G>,
-  yth_root: &InvertibleGroupElem<G>,
+  xth_root: &G::Elem,
+  yth_root: &G::Elem,
   x: &BigUint,
   y: &BigUint,
-<<<<<<< HEAD
-) -> Option<InvertibleGroupElem<G>>
-{
-=======
-) -> Option<G> {
->>>>>>> bf72cdcf
-  if xth_root.exp(&x) != yth_root.exp(&y) {
+) -> Option<G::Elem> {
+  if G::exp(xth_root, &x) != G::exp(yth_root, &y) {
     return None;
   }
 
@@ -235,7 +167,7 @@
     return None;
   }
 
-  Some(xth_root.exp_signed(&b).op(&yth_root.exp_signed(&a)))
+  Some(G::op(&G::exp_signed(xth_root, &b), &G::exp_signed(&yth_root, &a)))
 }
 
 #[cfg(test)]
